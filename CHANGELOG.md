# Changelog

## < 0.31.0

* Made Rebus - BAM!1

## 0.31.0

* Changed batch API to use `IEnumerable` instead of `params object[]` because the params thing could easily blur which would actually end up as a logical message.

## 0.31.1

* Made Rebus control bus messages `[Serializable]` because for some reason `BinaryFormatter` just likes it that way - applying the attribute makes instances of the class MUCH more serializable.

## 0.32.0

* Updated RabbitMQ client dependency

## 0.32.1

* Fixed handling of exceptions when committing user-provided unit(s) of work

## 0.32.2

* IEnumerable/Add API on SagaFixture
* SQL index on saga_id in saga index table

## 0.32.3

* Re-introduced automatic error queue creation when using RabbitMQ

## 0.32.4

* Fixed bug in NLogLoggerFactory that would try to use RebusConfigurer as a logger (?!)

## 0.32.5

* Added ability to customize max retries for specific exception types

## 0.33.0

* Removed (default) transaction scope around message handlers, made it configurable with `.Behavior(b => b.HandleMessagesInsideTransactionScope())`
* Added hybrid saga persister that can use different concrete persisters depending on the type of saga data

## 0.34.0

* Added (finally!) an icon for NuGet to display along with all Rebus packages
* New and improved Azure Service Bus topic-based transport implementation

## 0.34.1

* Better error handling when deferring messages
* Fixed bug with RabbitMQ transport that would result in exchange and error queue declaration too early, thus not adhering to customizations made by calling on the Rabbit MQ options

## 0.34.2

* Fixed bug in SQL saga persister and SQL subscription storage because SqlConnection is not nice enough to set the Transaction property when creating commands

## 0.34.3

* Fixed bug in `InMemorySagaPersister` that would not use the proper JSON serializer settings when deserializing

## 0.34.4

* Improved error reporting in case of exceptions while attempting to send all kinds of messages

## 0.34.5

* Added ability to let a special correlation ID header automatically flow to all outgoing messages when it is present

## 0.34.6

* Added ability to provide correlation ID on all outgoing messages automatically in cases where none was supplied from elsewhere ('elsewhere' being either explicitly specified or flowing from the current message context)

## 0.34.7

* Added configuration extension for Log4Net that will automatically set the correlation ID property on the ThreadContext

## 0.35.0

* Made JSON serializer handle encoding properly when deserializing messages
* Added Rebus.Async that extends Rebus with the ability to register reply handlers inline

## 0.35.1

* 1st go at implementing a SQL Server-based transport - can be used if you don't have MSMQ available on your machines
* Fixed glitch in error handling while doing any kind of send that threw an exception _without including the inner exception_

## 0.35.2

* Better handling of errors (i.e. DON'T IGNORE ERRORS) when MSMQ receive fails
* Optimization of SQL Server transport
* Fixed hard-to-find bug in how `SqlServerMessageQueue` would associate commands with the ongoing `SqlTransaction`

## 0.35.3

* Added transport performance showdown

## 0.35.4

* Only one SQL roundtrip to receive a message
* API to configure whether outgoing RabbitMQ messages should be persistent

## 0.35.5

* Special username header will flow like correlation ID if it is present

## 0.35.6

* Behavior option to allow for impersonating a proper user when the user name header is present on handled messages

## 0.36.0

* Updated Mongo stuff to use 1.8.1 driver and no deprecated APIs

## 0.36.1

* Update Mongo to 1.8.2 because that's the most recent version of the driver... duh!

## 0.37.0

* Added to `SqlServerMessageQueue` the ability to receive messages in prioritized order.

## 0.38.0

* Broke the Log4Net configuration API - sorry! But now it just adds the correlation ID to the thread context by default (i mean, why would you NOT do that?)

## 0.38.1

* Fixed constantly generated warning in timeout manager - thx [hagbarddenstore]

## 0.39.0

* Added ability to compress message bodies as well.

## 0.40.0

* Timeout manager SQL persistence oddity fixed: Explicit bigint PK instead of compound thing that could potentially lead to missed timeouts - thx [krivin]
* `IStartableBus` API extended with the ability to specify number of workers - thx [krivin]

## 0.40.1

* Added ability to use custom encoding with the built-in JSON serializer

## 0.41.0

* Upgraded RabbitMQ client dependency to 3.1

## 0.42.0

* Fixed logging when unit of work commit fails - should always be logged as a USER exception
* Fixed bug where adding custom headers could result in leaking memory in the form of numerous (dead) weak references

## 0.43.0

* Updated RabbitMQ dep to 3.1.5

## 0.43.1

* Rebus now always adds a unique Rebus Transport ID in the headers upon sending a message. This ID will stay the same when message is deferred, forwarded or sent to error queue.
* RabbitMQ transport uses the Rebus Transport ID as it's message ID, if it is not set otherwise
* RabbitMQ transport now initializes the input queue when subscribing - relevant if subscribe is called before receive

## 0.44.0

* Updated Log4Net dependency to 2.0.1 (BEWARE: It appears that the Log4Net public key has changed since previous version!!)
* Azure transport can now be configured in one-way client mode

## 0.44.1

* Avoid warning when disposing one-way Azure transport

## 0.44.2

* Added ability for RabbitMQ transport to NOT create the error queue. This way, the Rebus errorQueue setting just becomes the topic under which failed messages will be published.

## 0.44.3

* Fixed race condition bug when using RabbitMQ auto-delete input queue and subscribing on another thread after having started the bus

## 0.44.4

* Added ability for Azure Service Bus transport to actually use MSMQ when connection string is `UseDevelopmentStorage=true`

## 0.44.5

* Fixed bug where RabbitMQ transport would leak channels when used e.g. in combination with MSMQ in order to "bridge" from a MSMQ bus environment to a RabbitMQ environment

## 0.45.0

* Azure Service Bus transport now automatically creates the error queue

## 0.46.0

* Changed order of operations in MsmqMessageQueue that could lead to using an invalid transaction in rare circumstances
* Made all saga persisters treat `null` as a proper value, thus ensuring that saga data can be inserted, updated, and found with `null` in a correlation property

## 0.47.0

* Use hybrid stash model for transaction context, allowing it to overcome thread discontinuity in ASP.NET and WCF - thanks [jasperdk]
* Optimized data structure for attached headers by doing a hash code-based pre-lookup before searching for `WeakReference` target match

## 0.48.0

* Queue transaction failures are now properly caught and will be waited out when possible
* Increased Azure transport backoff times when throttling is detected

## 0.49.0

* When delivery tracking (i.e. the tracking of message IDs across multiple delivery attempts) times out, a WARN used to be logged. That is now an INFO because this scenario will be very common when running a set of workers as [competing consumers](http://www.eaipatterns.com/CompetingConsumers.html)
* Catch-and-rethrow `TargetInvocationException`s in message dispatch, and do some trickery to preserve the stack trace.
* The new catch-and-rethrow strategy allowed for properly including message IDs in the new `MessageHandleException` which is raised when a message cannot be handled.

## 0.50.0

* Sent messages are no longer logged at INFO level. Both sent and received messages are now logged at DEBUG level by calling ToString on the logical message in a logger called `MessageLogger`
* Dispose MSMQ messages after use - thanks [dev4ce]

## 0.50.1

* Fix that makes changelog 0.50.0 around ToString actually true

## 0.51.0

* Made timeout manager log internal errors properly - first as warnings, and if the problem persists for 1 minute it will be logged as an error
* Removed useless ON [PRIMARY] file group directives from SQL schema generation scripts

## 0.51.1

* Catch exception occurring while attempting to preserve the stack trace of a caught exception inside a `TargetInvocationException`. This will most likely be caused by the absence of a proper exception serialization constructor, which is really dumb -  oh, and thanks to the Unity container crew for making me realize how silly the need for serialization constructors is

## 0.52.0

* Updated NLog to 2.1.0

## 0.53.0

* Azure Service Bus transport: Set MaxDeliveryCount to 1000 to effectively disable built-in dead-lettering (because Rebus handles poison messages)
* Azure Service Bus transport: Peek lock defaults to 5 minutes (which is max)
* Azure Service Bus transport: Make an `Action` available in the message context under the `AzureServiceBusMessageQueue.AzureServiceBusRenewLeaseAction` key to allow for renewing the peek lock when performing long-running operations

## 0.53.1

* Avoid ending up overflowing the stack if `Console.WriteLine` fails

## 0.54.0

* Change `SqlServerSagaPersister` and `SqlServerSubscriptionStorage` to use the same `ConnectionHolder` as `SqlServerMessageQueue`
* Removed the hack that could automatically dig the `SqlTransaction` out of a `SqlConnection` (because it did not work all the time)
* Clean up a few things inside `AzureServiceBusMessageQueue`
* Added test to verify a scenario involving `AzureServiceBusMessageQueue` and `SqlServerSagaPersister`

## 0.54.1

* Nudged order of disposal and logging inside Azure Service Bus transport
* Warning when sending > 90 messages with Azure Service Bus transport + `InvalidOperationException` when > 100 (because of a limitation in Azure Service bus)

## 0.54.3

* `XmlSubscriptionStorage` automatically creates directory pointed to by the subscription XML file path - thanks [hagbarddenstore]
* Made the Rabbit transport throw out its subscription and underlying model when an end-of-stream is detected

## 0.54.4

* Nothing changed - pushed new version because NuGet.org had a seisure the other day and 0.54.3 wasn't properly uploaded

## 0.54.5

* Fixed `SqlServerSubscriptionStorage` to be able to work when publishing within a `TransactionScope` when it manages the connection by itself - thanks [jasperdk]

## 0.54.6

* Added load balancer NuGet package

## 0.54.7

* Fixed logging in load balancer

## 0.54.8

* Made `ConsoleLoggerFactory` public so it can be used e.g. from processes hosting the load balancer

## 0.55.0

* RabbitMQ client updated - thanks [hagbarddenstore]

## 0.55.1

* Fixed Rabbit transport nuspec

## 0.56.0

* Added ability to configure queue polling backoff strategy to low-latency mode - thanks [hagbarddenstore]

## 0.56.1

* Don't make so many DEBUG logging statements while backing off

## 0.57.0

* Tweaked ASB transport so that send batching kicks in only when there's 100 or more messages to send
* Fixed it so that the error log on a tracked message has the local time (i.e. machine time) as its timestamp, and not UTC

## 0.58.0

* Fixed it so that the `MarkedAsComplete` event is raised also when a piece of saga data was never persisted - before, it was tied to the `Deleted` event from the persister, which you not be raised if the saga data was not persistent.
* Made Rebus Timeout Service create a service dependency on local SQL Server/MongoDB if the connection is local. This way, services will be started/stopped in the right order. Thanks [caspertdk]
* Fixed it so that headers attached to deferred messages are preserved when roundtripping the timeout manager.

## 0.58.1

* Added 'CorrelationId' thread-local context variable to NLog logger, similar to how it's done with the Log4Net logger.

## 0.58.2

* Fixed `AttachHeader` bug in `FakeBus`.

## 0.59.0

* Fixed bug when working with automatic `TransactionScope` and sagas persisted in SQL Server - thanks [jasperdk]

## 0.60.0

* Made SQL Server saga persister behave more like expected by skipping null-valued properties in the saga index.

## 0.60.1

* Fixed but in SQL Server saga persister that could result in malformed SQL when there are no correlation properties at all.

## 0.61.0

* Made it configurable whether null-valued correlation properties should be included in the inde with SQL Server saga persister.

## 0.61.1

* Added to RavenDB saga persister the ability to obtain the current session from the outside, thereby allowing you to make the saga work part of the same RavenDB transaction that you're working in.

## 0.62.0

* Fixed leakage of SQL connections (and other potential issues) when using ambient transactions - thanks [mgayeski]

## 0.63.0

* Added several `Subscribe`/`Unsubscribe` overloads to `IRebusRouting` so you can `bus.Advanced.Routing.Subscribe(someMessageType)` if you want

## 0.63.1

* Added file system-based transport. Please do not use this one for your really important messages.
* Fixed MSMQ transaction leak - thanks [jasperdk]

## 0.64.0

* Updated MongoDB driver dependency to 1.9

## 0.64.1

* Added ability to configure JSON serializer to serialize enums with their string representations - thanks [maeserichar]

## 0.65.0

* Updated StructureMap dependency to 3.0 - thanks [fritsduus]

## 0.65.1

* Added Serilog logger - thanks [fritsduus]

## 0.66.0

* Fixed it so that inner exceptions are included when a `SqlException` causes saga persister to not be able to insert.
* Added Postgres persisters for sagas, subscriptions, and timeouts - thanks [hagbarddenstore]

## 0.67.0

* Added ability for RabbitMQ transport to publish to different exchanges instead of different routing keys - thanks [pruiz]
* Limit message body size to 32 MB for RabbitMQ transport because publishing larger messages can destabilize the server.

## 0.68.0

* Added additional routing options with RabbitMQ - endpoints can now be adressed on several forms: `topic`, `@exchange`, and `topic@exchange` - thanks [pruiz]

## 0.69.0

* Removed MSMQ error queue existence check when queue is remote (because it can't be done, and because it doesn't make sense for remote queues)
* Added ability for saga persisters to provide the ability to update more than one saga instance for an incoming message, by implementing `ICanUpdateMultipleSagaDatasAtomically` - thanks [PeteProgrammer]

## 0.70.0

* Made all batch operations obsolete so that you'll get a compiler warning if you use them.

## 0.70.1

* Added container adapter for SimpleInjector - thanks [oguzhaneren]

## 0.70.2

* Fix problem when trying to send Multicast message to error queue - thanks [maeserichar]

## 0.70.3

* Fixed vulnerability that could lead to executing arbitrary SQL statements by injecting it in a correlation property on a saga message when using SQL Server and PostgreSQL saga persisters.

## 0.71.0

* Fixed bug that could result in not automatically binding the error queue topic to the error queue when using RabbitMQ
* Update MongoDB driver dependency to 1.9.2
* Fixed error in build script that did not build the Serilog project. Also fixed it so that Rebus.Serilog is .NET 4 like the rest of Rebus.

## 0.71.1

* Ensure declaration of exchange when using `OneExchangePerType` - thanks [maeserichar]

## 0.71.2

* Fixed SQL Server schema creation issue where querying `sys.tables` would give an error if the database's current collation results in case sensitive table names - thanks [tiipe]

## 0.71.3

* Made SQL Server subscription storage & saga persister API accept connection string names (just like the SQL transport config)  - thanks [tiipe]

## 0.71.4

* Allow for specifying the messages table name on the SQL Server transport - thanks [tiipe]
* Modified SQL server-based persistence things to accept connection string _names_ as well - thanks [tiipe]
* Fixed subtle bug that would not remove the saga context from the current message context's items - thanks [dimajanzen]

## 0.72.0

* Added auditing capability - endpoints can now send a copy of the transport message to an audit queue whenever they have been successfully handled or published (which is the only two times when messages "disappear" - when handling a message, it "disappears", and when publishing to 0 subscribers, it also "disappears"). This can provide the basis for advanced tooling later on, e.g. for tracking correlation across systems, for gathering statistics etc. For now, go audit your messages - more tools will follow :)

## 0.73.0

* Updated RabbitMQ dependency - thanks [maxx1337]
* This version DOES NOT WORK because of the merge bug fixed in 0.75.0

## 0.74.0

* Upgraded to .NET 4.5 !!
* `IHandleMessagesAsync` introduced - allows for having `async` message handlers
* Fixed container adapters to correctly handle resolving async message handlers - thanks [arneeiri]
* This version DOES NOT WORK because of the merge bug fixed in 0.75.0

## 0.74.1

* Fixed bug that would not allow for configuring and starting a bus without an XML configuration section.
* This version DOES NOT WORK because of the merge bug fixed in 0.75.0

## 0.75.0

* Fixed merge bug that made published Rebus core assembly unusable!

## 0.75.1

* Fixed container adapter registration bug that would make it impossible to have `IMessageContext` injected into more than one handler in the pipeline. Also ensures that the container does not dispose the message context.

## 0.75.2

* Change SQL Server subscription storage command to be truly idempotent - thanks [tobiaxor]

## 0.76.0

* Auto-subscribing extension on `IBus` - thanks [seankearon]
* Updated Azure Service Bus dependency to 2.5.4

## 0.77.0

* Improved Serilog integration

## 0.77.1

* Made `PoisonMessageInfo` ctor public so that the `IErrorTracker` can actually be implemented outside of Rebus - thanks [bchavez]

## 0.78.0

* Added extension that allows for composing a chain-of-responsiblity-like way of determining message ownership - thanks [DixonD-git]
* Introduced a little bit of structure in the `Rebus.Extensions` package - might not be the final way, but it should do for now

## 0.78.1

* Added support for DryIoC - thanks [DixonD-git]

## 0.78.2

* Fixed DryIoc nuget package

## 0.79.0

* Changed `IStoreTimeouts` API to return a `DueTimeoutsResult` instead of an `IEnumerable<DueTimeout>`
* Made `SqlServerTimeoutStorage` grab row locks on found due timeouts, allowing for "competing timeout consumers"

## 0.80.0

* Changed default encoding of outgoing messages to be UTF8 instead of UTF7 when using the built-in JSON serializer
* Added `NewtonsoftJsonMessageSerializer` that is honest about its dependency on Newtonsoft JSON.NET and thus lets you customize the serialization settings - thanks [joshua5822]

## 0.80.1

* Support async initiation of sagas via `IAmInitiatedByAsync<>` - thanks [AndreaCuneo]

## 0.81.0

* Support for idempotent sagas via the `Rebus.IdempotentSagas` packages - thanks [pruiz]

## 0.82.0

* Updated MongoDB stuff to work with MongoDB 3/WiredTiger - thanks [caspertdk]

## 0.82.1

* Updated Serilog dep - thanks [tiipe]

## 0.83.0

* Fixed concurrent message send in file system transport - thanks [mgibas]

## 0.84.0

* Made Azure Service Bus transport stop the peek lock renewal timer when the transaction context goes into the commit/rollback/cleanup phase. Seems more right, and it avoids a pesky race that could result in confusing `MessageLockLostException`s if the message would happen to be successfully completed right before attempting to renew the peek lock.

## 0.90.0

* Refactored most of Rebus! NOTE: (very) breaking change!! - 0.90.0 version series will function as ALPHA and BETA of what will become Rebus 2.0.0
* Introduced pipelines for message send and receive
* New configuration API based on Injectionist
* Simpler transaction handling, simpler `ITransport` abstration
* Idempotent sagas
* Several new integrations: Jil, Azure Storage Queues, Amazon SQS
* Async to the core! (i.e. remember to `bus.Send(yourMessage).Wait()` if you cannot `await bus.Send(yourMessage)`)
* Routing based on topics - type-based routing ("Rebus Classic") is just a subset of this
* Batching features completely removed
* In-memory transport can be used for in-process communication and testing
* Ground laid for more advanced control of Rebus internals, e.g. to implement auto-scaling of number of workers, diagnostics, etc.
* Tests refactored to make it much much easier to introduce new implementations based on contract tests

## 0.90.1

* Added `TransactionScope` support via the `Rebus.TransactionScope` package (note: requires at least .NET 4.5.1 for `TransactionScopeAsyncFlowOption.Enabled` to be there)

## 0.90.2

* Added ability to storage subscriptions in a JSON file

## 0.90.3

* Added RavenDB persistence for subscriptions and timeouts - thanks [mclausen]

## 0.90.4

* Added experimental legacy compatility option (`.Options(o => o.EnableLegacyCompatibility())`)

## 0.90.5

* Made MSMQ transport work better in legacy mode

## 0.90.6

* Added ability to use external timeout manager

## 0.90.7

* Added some more headers to audited messages
* Added PostgreSQL persistence

## 0.90.8

* Added pub/sub support to legacy compatibility mode
* Changed `AzureServiceBusTransport` to work with topics when doing pub/sub which then avoids having to configure subscription storage when working with Azure Service Bus


## 0.90.9

* Separated error tracking out behind `IErrorTracker` interface, allowing for e.g. keeping error counts in a database somewhere, thus allowing for multiple parallel workers to not exceed maximum delivery attempts
* Added ability to auto-add headers to outgoing messages by using `[Header("some_headers", "some_value")]`

## 0.91.0

* Changed SQL persistence to work with `IDbConnectionProvider` as originally intended - thanks [MrMDavidson]
* Made Azure Service Bus transport use the native message deferral mechanism
* Made Azure Storage Queues transport use the native message deferral mechanism

## 0.92.0

* Made SQL Server transport use a `visible` field in the database to implement message deferral (warning: schema change)

## 0.92.1

* Fixed RabbitMQ NuGet dependency to explicitly depend on 3.5.4 because silly NuGet will default to the lowest version and that does not play well with strong naming and actually having versions on assemblies

## 0.92.2

* Fixed RabbitMQ transport bug that would create wrong queue bindings - please update to this version :)

## 0.92.3

* Changed `SqlTransport` to use the cryptic `DELETE OUTPUT` style query yielding ~ 10 times performance improvement - thanks [MrMDavidson] for a very well-documented PR :)

## 0.92.4

* Added one-way client mode + appropriate configuration extensions for all transports but Amazon SQS (it requires some more work)

## 0.93.0

* Updated MongoDB driver dependency to 2.0.1 and rewrote MongoDB persistence to take advantage of `async`/`await` - thanks [kevbite]

## 0.94.0

* Made the type-based pub/sub API default and moved the raw string-based topic API into `bus.Advanced.Topics`

## 0.95.0

* Re-introduced the previous Azure Service Bus implementation that relied only on queues to work - can be used with the Azure Service Bus Basic tier

## 0.96.0

* Moved the explicit routing function to an advanced routing API
* Added saga data snapshotting + snapshot storages for SQL Server and MongoDB
* Updated Newtonsoft JSON.NET dep to 7.0.1
* Added file system-based saga snapshot storage

## 0.97.0

* Change RabbitMQ transport to allow for using Rabbit's native pub/sub capabilities, thus removing the need for a subscription storage

## 0.98.0

* Updated SimpleInjector dependency to 3.0.1
* Added saga auditing mechanism that can output mutations to the log
* Added file system transport
* Updated Azure Service Bus dependency to 3.0.1 
* Updated Azure Storage dep to 5.0.0

## 0.98.1

* Set message label on sent MSMQ messages (is shown in MSMQ tools like Rebus Snoop etc.)

## 0.98.2

* Added transport message routing capability

## 0.98.3

* Made disposal of resources more consistent (still not entirely consistent though, depends on importance)

## 0.98.4

* Added `IsNew` property to `Saga` base class allowing saga handlers to easily determine whether the instance is new

## 0.98.5

* Added one-way client mode for Amazon SQS transport

## 0.98.6

* Added "per Rebus message" lifestyle to Windsor container configuration extensions

## 0.98.7

* Added simple 2nd level retries mechanism
* Added ability to forward the current transport message (optionally supplying some extra headers)
* Added configurable idle time backoff strategy

## 0.98.8

* Fixed bug that could result in double-resolving handler instances with Ninject, Castle Windsor, and Unity because of a lazy-evaluated `IEnumerable`

## 0.98.9

* Fixed MSMQ remote queue path formatting

## 0.98.10

* Extended built-in handler activator with `Register` overloads that allow for registering handler factory functions that accept `IMessageContext` and `(IBus, IMessageContext)` as arguments

## 0.98.11

* Added `IMessageContext.AbortDispatch()` which aborts dispatch of the current message to any handlers following the one currently being executed.

## 0.98.12

* Added ability to mark saga data as unchanged by calling `MarkAsUnchanged()` on the saga handler.

## 0.99.0

* Inject loggers. Will remove static logging things later.
* Allow for enabling partitioning with Azure Service Bus transports
* Changed Azure Service Bus transports to use streams as the message body to avoid silly XML-wrapping - thanks [meyce]
* Updated WindowsAzure.ServiceBus dependency to 3.0.4
* Updated WindowsAzure.Storage dependency to 6.0.0

## 0.99.1

* Added Serilog log event enricher + configuration extension for including Rebus' correlation ID in log events
* Added custom NLog layout renderer that outputs the correlation ID of the message currently being handled in the `${rebus-correlation-id}` variable

## 0.99.2

* Fixed NLog nuget dependency

## 0.99.3

* Access to more useful information on `Failed<TMessage>`

## 0.99.4

* Added no-inlining jit directive to the Windsor package's `AutoRegisterHandlersFromThisAssembly` method because it looks like handlers are sometimes not picked up as they should

## 0.99.5

* Replaced Windsor's assembly-scanning with manual scan

## 0.99.6

* Set correlation ID, content type, and label properties on brokered messages with Azure Service Bus transport

## 0.99.7

* Limit length of header values used when using Azure Service Bus transport

## 0.99.8

* Fixed it so that delivery will not be retried indefinitely on commit exceptions

## 0.99.9

* Changed RabbitMQ routing to use two exchanges: one for direct addressing, and one for pub/sub messaging. This way, "clean" RabbitMQ topics can be subscribed to and then used when publishing, allowing for subscribing to topics using wildcards.

## 0.99.10

* Fixed nuspec on StructureMap package, made SimpleInjector package dependency version criteria more tolerant, and updated the Unity dependency to v 4

## 0.99.11

* Added ability to immediately forward messages on certain exception types (optionally when those exceptions satisfy some predicate)

## 0.99.12

* Added LightInject container adapter - thanks [puzsol]

## 0.99.13

* Added DryIoc container adapter - thanks [dadhi]

## 0.99.14

* General handling of receive errors by logging as warning

## 0.99.15

* Changed back to logging full exception details in the final ERROR log event

## 0.99.16

* Added `EnlistRebus` option to `Rebus.TransactionScopes`, allowing for easily enlisting an ambient Rebus transaction in an ambient .NET transaction

## 0.99.17

* Added `IBus` API overloads for `Subscribe` and `Unsubscribe` that accept a `Type` as a parameter - thanks [gertjvr]
* Fixed `ExpiredMessagesCleanup` warning because of locked rows when handling message for a long time with the SQL Server transport
* Introduced `rbs2-defer-recipient` header to designate the queue to deliver the message to when it returns - allows for doing request/reply with a defer in the middle without losing the return address (which must be transferred manually, though, unless you `bus.Advanced.TransportMessage.Defer`)
* Crude attempt at allowing for sagas to resolve their conflicts by overriding `ResolveConflict`

## 0.99.18

* Fixed bug that would fail saga data auditing when the message could not be correlated with a saga data instance

## 0.99.19

* Fixed Rebus' SimpleInjector container adapter registrations to be able to resolve `IMessageContext` as part of the container's verification process

## 0.99.20

* Fixed bug in Amazon SQS transport that would silently ignore errors when sending messages - thanks [gertjvr]

## 0.99.21

* Small changes to Rebus' `TransactionScope` enlistment support

## 0.99.22

* Added RavenDB saga persister - thanks [bjomi]

## 0.99.23

* Fixed it so that SQL Server transport does not start the background "expired messages cleanup" task when it is a one-way client

## 0.99.24

* Fixed bug in in-mem saga storage that would accidentally enforce uniqueness of correlation properties across saga data types

## 0.99.25

* Fixed options configuration API to be more consistent and thus less prone to confusion - thanks [xenoputtss]
* Added experimental unit of work API

## 0.99.26

* Fixed bug in RavenDB saga persister - thanks [bjomi] and [jsvahn]
* Fixed bug in Injectionist that could lead to resolve instances sometimes now being properly initialized/disposed

## 0.99.27

* Added Wire serializer

## 0.99.28

* Automatically set correlation property on newly initiated saga data when possible (we try to do it when there's one single correlation property for the message, and ignore failure to do so)

## 0.99.29

* Fixed Rebus.MongoDb package (nuspec was lying about its MongoDB driver dependency)

## 0.99.30

* Removed hardcoded region settings in purge operation with SQS transport - thanks [gertjvr]
* Better error message when attempting to complete a message whose lock has been lost with ASB

## 0.99.31

* Added unit of work guards and fixed bug that would result in exceptions when providing no rollback/cleanup action when using the async version

## 0.99.32

* Fixed logging of the configured region with Amazon SQS transport - thanks [gertjvr]
* Added experiment in-process hosting of OWIN endpoints via the Rebus.Owin package

## 0.99.33

* Fixed bug where an exception thrown while correlating an incoming message with a saga would not be included as inner exception - thanks [mortenherman]

## 0.99.34

* Made small improvements to Rebus.Async (added timeout option + added ability to remove abandoned replied when their age exceeds a configurable threshold)

## 0.99.35

* Fixed bug that caused the Azure Service Bus transport to not be properly initialized when using the "Basic" tier - thanks [torangel]

## 0.99.36

* Added Protobuf serializer
* Much improved error message when sending to non-existent queue with Azure Service Bus
* Changed `Failed<TMessage>` to be `IFailed<TMessage>` (and thus an interface) in order to make it covariant
* Added Wire serializer configuration extensions

## 0.99.37

* Fixed subtle unintented behavior so that messages inherited from an initiating type can initiate sagas too
* Enabled true polymorphic correlation

## 0.99.38

* Fixed saga correlation bus introduced in 0.99.37

## 0.99.39

* Brough back `FakeBus` - an implementation of `IBus` that records everything that happens to it as events which you may query during the assert-phase of your tests
* Added `SagaFixture` to ease saga testing

## 0.99.40

* Added correlation sequence number as an auto-flowing header too - can be used to deduce causation
* Fixed bug that could accidentally overwrite the ID of a saga because of the nice auto-setter behavior

## 0.99.41

* Fixed RavenDB subscription and timeout storage

## 0.99.42

* Fixed bug in Rebus' protobuf serializer that caused it to be unable to serialize Rebus' control bus messages

## 0.99.43

* Updated StructureMap dependency to 4.1.2.386 - thanks [dougkwilson]
* Made isolation level and timeout configurable when using the `TransactionScope` support extension

## 0.99.44

* Added option for Azure Service Bus transport to skip queue creation to make it possible to use a read-only SAS key instead of a connection string with manage rights - thanks [torangel]
* Made due timeouts poll interval configurable
* Made RavenDB subscription storage much more tolerant towards concurrency exceptions when topic documents are experiencing contention

## 0.99.45

* Added ability to set up fake saga data in `SagaFixture`
* Added method to clear recorded events of `FakeBus`

## 0.99.46

* Better error behavior when deferring a message from a one-way client without setting the defer-recipient

## 0.99.47

* Moved defer-recipient header check to the pipeline, giving other pipeline steps a chance to set it

## 0.99.48

* Don't rethrow `ResolutionException` inside another `ResolutionException` in case of configuration errors - the stack trace reveals the call stack so nicely, there's no need to have 10 layers of exceptions too
* Marked topic-based routing configuration API as obsolete (type-based routing is perfectly capable of using raw topics if you like)
* Added fallback capability to the router (i.e. the ability to configure an endpoint that is used when none of the mappings match)
* Fixed bug in retry strategy step that could accidentally keep tracked message IDs for too long
* Prohibit sending `IFailed<TMessage>` anywhere (because it is most likely an error)

## 0.99.50

* Fixed concurrency issues in RavenDB saga storage - remember to use optimistic concurrency regardless of the configuration of the document store

## 0.99.51

* Updated RabbitMQ dependency to 3.6.1
* Updated Newtonsoft JSON.NET dependency to 8.0.3 across the board
* Implemented ability for RabbitMQ transport to skip exchange and queue declarations as well as input queue bindings
* Renamed `Rebus.AzureStorageQueues` NuGet package to `Rebus.AzureStorage` because it has integration things for Azure storage
* Made RabbitMQ transport automatically declare & bind destination queues when they're used the first time (to avoid sending a message into nowhere)

## 0.99.52

* Moved `.UseExternalTimeoutManager(...)` configuration method to the `.Timeouts(t => ...)` configurer because it more natural
* Added ability for JSON file-based subscription storage to be centralized
* Updated Azure Service Bus dependency to 3.2.0

## 0.99.53

* Extended polymorphic saga correlation to make proper use of implemented interfaces too

## 0.99.55

* Real pause (5 s) when the next transport message cannot be received
* Added ability to configure worker shutdown timeout to allow for longer-running tasks to finish - thanks [Rzpeg]

## 0.99.56

* Changed timeout settings on Azure Service Bus transport to respect the setting from the connection string - thanks [Rzpeg]
* Changed RabbitMQ transport to use `QueueingBasicConsumer` instead of polling - thanks [Hangsolow]
* Separated encryption algorithm out into injectable and thus configurable `IEncryptor` service - thanks [zabulus]
* Added data bus feature with data storages for SQL Server, the file system, and in-mem (for testing)
* Fixed issue with high disk activity when using MSMQ

## 0.99.57

* Added ability to specify custom client properties with RabbitMQ

## 0.99.58

* Updated LightInject to 4.0.9
* Updated StructureMap to 4.2.0.402
* Updated DryIoC to 2.5.0
* Updated Serilog to 1.5.14
* Updated NLog to 4.3.4
* Updated Log4net to 2.0.5
* Updated RavenDB client to 3.0.30115
* Added ability to explicitly configure in-mem subscription storage
* Added ability for in-mem subscription storage to share a subscriber store and become "centralized" (can be used in conjunction with in-mem transport to emulate in memory everything that can be achieved with a real multicast-enabled transport like RabbitMQ, Azure Service Bus, etc.)


## 0.99.59

* Fixed MSMQ mangled message receive so that the message is not "lost"
* Added cancellation support to the `Receive` operation of the transport - thanks [Rzpeg]

## 0.99.60

* Changed data type of the SQL Server saga storage `[data]` column to `VARBINARY(MAX)` because `NVARCHAR(MAX)` was extremely slow! (existing tables with `NVARCHAR(MAX)` data should still work fine - a simple schema check is made at startup)
* Added Azure blobs-based data bus storage

## 0.99.61

* Added ability configure prefetch count with RabbitMQ
* Added a few additional defensive RabbitMQ reconnection measures, like e.g. throw out prefetched messages if the connection is lost

## 0.99.62

* Added simple metadata API to data bus

## 0.99.63

* Maintain time of last read access in all data bus storages
* Made `DataBusAttachment` serializable with all currently supported serializers (JSON.NET, Jil, Wire, and Protobuf)

## 0.99.64

* Fixed potential locked-file issue when multiple readers are reading the same data with the data bus

## 0.99.65

* Added MSMQ transport configuration builder to allow for customizing the `MessageQueue`, e.g. by setting/changing permissions

## 0.99.66

* Added file system-based saga storage and timeout storage - thanks [jeffreyabecker]
* Added Azure tables-based subscription storage - thanks [jeffreyabecker]
* Added Azure tables-based timeout storage - thanks [jeffreyabecker]
* Added experimental Azure blobs- and tables-based saga storage - thanks [jeffreyabecker]
* Added Rebus message handler convention to the StructureMap integration - thanks [jeffreyabecker]
* Created `Rebus.Recipes` convenience package with helpful extensions for identity propagation and consistent persistence configurations - thanks [jeffreyabecker]
* Fixed subtle MSMQ receive blocked thread timing quirks
* Fixed exception on message deferral for very short intervals - thanks [jeffreyabecker]
* Added configuration API for using user-provided DB connection with SQL Server - thanks [zabulus]

## 0.99.67

* Added MsgPack serializer
* Updated Newtonsoft JSON.NET to 9.0.1 throughout
* Added ability to skip encryption of a particular message by adding the `rbs2-disable-encryption` header (can be found as a constant in `EncryptionHeaders.DisableEncryptionHeader`)
* Provide real `Exception`s in `IFailed<TMessage>`

## 0.99.68

* Provide optional Jil configuration `Options` parameter, allowing for customizing serialization settings - thanks [Rzpeg]
* Make RabbitMQ transport accept multiple connection strings separated by , or ; which will then be cycled on connection failures
* Fix very subtle bug in saga persisters that would result in sometimes loading saga data of the wrong type when having multiple saga handlers with different saga data types in the same endpoint, handling the same message, correlating by ID - affected persisters: Azure Storage, SQL Server, PostgreSQL, RavenDB, File System
* Fix subtle bug in how the ambient transaction context is picked up that would sometimes (when another bus is used from withing a message handler, and only with some transports) result in ending up doing `Send` on the other bus' transport

## 0.99.70

* Update AWS SDK version to latest (AWSSDK.Core 3.1.9.1, AWSSDK.SQS 3.1.0.12) - thanks [gertjvr]
* Make RabbitMQ transport tolerate incoming message without ID (try to assign from RabbitMQ ID and ultimately calculate Knuth hash from message body)

## 0.99.71

* Fix bug in RavenDB saga persister that would not properly guard saga data against race conditions in the face of concurrent updates
* Add thread pool-based worker factory that can be enabled by going `UseThreadPoolMessageDispatch` on the options configurer

## 0.99.72

* Respect worker shutdown timeout also when stopping the worker
* Back off slightly when there is no work to do

## 0.99.73

* Add GZIPping capability to data bus storage - can be enabled by attaching `.UseCompression()` in the data bus configuration builder
* Factor forwarding of failed messages to error queues out into `PoisonQueueErrorHandler` which implements `IErrorHandler`. Make room for customizing what to do about failed messages.

## 0.99.74

* Mark assemblies as CLS compliant becase VB.NET and F# programmers are most welcome too - thanks [NKnusperer]
* Update Serilog dependency to 2.1.0 - thanks [NKnusperer]
* Limit number of workers to match max parallelism
* Make thread pool-based workers default (old strategy can still be had by calling `o.UseClassicRebusWorkersMessageDispatch()`)
* Update NLog dependency to 4.3.7 - thanks [SvenVandenbrande]
* Update SimpleInjector dependency to 3.2.0 - thanks [SvenVandenbrande]
* Make adjustment to new thread pool-based workers that makes better use of async receive APIs of transports
* Update Wire dependency to 0.8.0
* Update Autofac dependency to 4.0.1
* Fix bug in Amazon SQS transport that would cause it to be unable to receive messages if the last created queue was not the transport's own input queue

## 2.0.0-a2

* Improve SQL transport expired messages cleanup to hit an index - thanks [xenoputtss]

## 2.0.0-a7

* Update to .NET 4.5.2 because it is the lowest framework version currently supported by Microsoft

## 2.0.0-a8

* Update NUnit dependency to 3.4.1

## 2.0.0-a9

* Fix file-based lock which was kept for longer than necessary (i.e. until GC would collect the `FileStream` that had not been properly disposed)

## 2.0.0-a10

* Experimentally multi-targeting .NET 4.5, 4.5.2, 4.6, and 4.6.1 (but it dit NOT work for 4.6 and 4.6.1)

## 2.0.0-a11

* Back to targeting .NET 4.5. only

## 2.0.0-a13

* Added ability to set up the advanced bus APIs for testing
* Proper assembly versions on DLLs

## 2.0.0-b01

* Move MSMQ things to separate repository and NuGet package `Rebus.Msmq`

## 2.0.0-b02

* Move SQL Server things to separate repository and NuGet package `Rebus.SqlServer`
* Remove legacy worker factory

## 2.0.0-b03

* Add separate wait methods to `ISyncBackoffStrategy` in order to differentiate between waiting because no more parallel operations are allowed, and waiting because no message was received
* Add `deliveryTimeoutSeconds` paramater to `Deliver` method of `SagaFixture` in order to allow for not timing out when e.g. step-debugging saga message processing

## 2.0.0

* This is Rebus 2 :)

## 2.0.1

* THIS is Rebus 2 :o)

## 2.0.2

* Allow for customizing how the ambient transaction context is accessed (e.g. by backing it with `HttpContext.Current.Items` if that works better in your case)

## 2.1.0

* Add ability to forward to multiple recipients with a transport message forwarder function

## 2.1.1

* Add missing Injectionist access methods on `RebusLoggingConfigurer`

## 2.1.2

* Fix bug that would only accept one set of correlation properties for each saga data type. Now it works when multiple saga handlers use the same saga data type.

## 2.1.3

* Add additional allowed saga correlation property types: `bool`, `byte`, `short`, and `long`

## 2.1.4

* Fix `BuiltinHandlerActivator` disposal race condition bug (could accidentally call a handler method with a `null` bus during shutdown)
* Fix bug that would cause a saga data instance explicitly added to the `SagaFixture` to be completely ignored - thanks [madstt]

## 2.1.5

* Add a couple of strategic logging statements around message dispatch

## 2.1.6

* Fix bug that can result in accidentally logging `IndexOutOfRangeExceptions`s when entering idle state, just when the server clock is adjusted back in time

## 3.0.0

* Add synchronous bus API which can be accessed via `bus.Advanced.SyncBus` that exposes synchronous `bus.Send`, etc. operations
* Add synchronous transaction context `DefaultSyncTransactionContext` which is completed with a synchronous `.Complete()` method
* Move Rebus 1 (i.e. versions <= 0.84.0) legacy compatibility feature to separate package: [Rebus.LegacyCompatibility](https://github.com/rebus-org/Rebus.LegacyCompatibility) (no worries: Rebus 2 and 3 can talk just fine!)
* Change transaction context API to be much more intuitive `DefaultTransactionContext` and `DefaultSyncTransactionContext` now automatically make the transaction context ambient
* Removed `GetCurrentClassLogger` because the stack frame walking turned out to be unreliable in the face of what seems to be new, more aggressive method inlining
* Add "out-of-handlers" data bus attachment read methods to `IDataBus`, which allows for reading attachments from outside message handlers

## 3.0.1

* Provide `FakeSyncBus` implementation of `ISyncBus`, which can be used to record events for testing

## 3.0.2

* Fix bug that caused uncompressed or unencrypted message bodies to be sent when forwarding messages

## 3.1.0

* Make transport message forwarder error behavior configurable, and make it default to moving the transport message to the error queue

## 3.1.1

* Fix bug that accidentally did not include the source queue address and the exception details on a fail-fast-forwarded transport message

## 3.1.2

* Fix regression that too eagerly validated a saga's correlation properties, leading to suddenly no longer being able to correlate by nested properties

## 3.1.3

* Make data storage test of last read time slightly more tolerant

## 3.1.4

* Fix `GetSimpleAssemblyQualifiedName` extension to handle generic message types better (i.e. make version tolerance work with type parameters too) - thanks [Rzpeg]

## 3.1.5

* Fix unspecified behavior that did not assign a revision number to a deleted saga
* Add contract test to verify correct behavior of saga persisters


## 4.0.0

* Hide some internal types that were never meant to be part of the API
* Add correlation configuration API to make it easy to correlate headers of incoming messages with saga data
* Change all logging to have named placeholders (Serilog style) instead of the semantically useless .NET placeholders (logging libraries that have no use for named placeholders can use `AbstractRebusLoggerFactory`'s `RenderString` method)
* Add experimental expression-based pipeline invoker (not enabled by default)
* Compile expression-based pipeline with [FastExpressionCompiler](https://github.com/dadhi/FastExpressionCompiler) (not enabled by default) - thanks [dadhi]
* Add .NET Core support (~~~targeting netstandard 1.6~~~) in addition to the current .NET 4.5 target - thanks [mvandevy]
* Move JSON serializer into core (still default, but now exposed so it can be customized)
* Rename transaction scope to `RebusTransactionScope` and make it expose `CompleteAsync()` and `Complete()` methods for completing in an async/sync manner respectively
* Add optional transport inspector service
* Extend `ILog` interface with warning signature that accepts an `Exception`
* Log uncaught exceptions from message handlers by passing real exceptions to the logger
* Change contract tests to better support "immutable containers" (i.e. containers that cannot have things registered in them after they are built) - thanks [trevorreeves]
* Set `rbs2-in-reply-to` header on replies containing message ID of the request
* Lower .NET Core compatible target to netstandard 1.3 - thanks [mirandaasm]
* Consolidate several header steps into one single `AssignDefaultHeadersStep` for outgoing messages
* Add routing slips
* Add `DeferLocal` and make deferral work analogous to sending
* Add ability to forcibly limit the length of the `rbs2-error-details` header to overcome limitations of the transport in cases where e.g. a long stack trace would make it impossible to forward a failed message to the error queue

## 4.0.1

* Fix exceptions thrown by default persistence implementations
* Fix exception thrown by Injectionist if a resolver cannot be found

## 4.1.0

* Add optional in-process locking middleware for saga instances
* Force initialization of the configuration system at startup to avoid risking that it is initialized in a Rebus handler (almost always triggered by Entity Framework, results in exceptions complaining that Rebus' transaction context contains unserializable things)
* Add option to externally configure the bus used internally by saga fixture, allowing for customizing everything but logging, transport, and saga storage (could e.g. be serialization) - thanks [boyanio]

## 4.2.0

* Decompression enabled by default because there's no reason why it shouldn't be
* Ability for default JSON serializer to deserialize based on the serialized type, enabling JSON objects devoid of .NET type information
* Fix it so that the file system transport does not output errors when in one-way client mode - thanks [pheiberg]
* Make Rebus buildable on OS X - thanks [bartul]
* Add ability to fail fast (i.e. immediately move the message to the error queue) either by throwing `FailFastException` or by configuring a custom `IFailFastChecker` to execute arbitrary logic - thanks [boyanio]

## 4.2.1

* Re-publish 4.2.0 because the Rebus.dll generated in 4.2.0 had version 1.0.0 and not the correct version

## 4.2.2

* Remove `.ConfigureAwait(false)` throughout, because it messes up the ability to carry ambient contexts into callbacks, which (via decorators) is one of Rebus' most important extensibility points - thanks [oliverhanappi]

## 4.3.0

* Add methods to in-mem persistence providers, making it easier to inspect them e.g. when testing - thanks [oliverhanappi]

## 5.0.0

* Move entire `Rebus.Testing` namespace to its own NuGet package: `Rebus.TestHelpers` (named "TestHelpers" to avoid confusing it with Rebus' own test project, and just because it's more appropriate)
* Ensure disposal of all `IDisposable` instances tracked by Injectionist in the event that an `IInitializable` fails during startup
* Add option to omit type information from serialized JSON text, thus saving lots of space and making the serialized JSON more pure at the expense of .NET object serialization power
* Provide `Defer` method on `IRoutingApi` allowing for easily deferring explicitly routed messages
* Ability to "name the bus", allowing for using something more descriptive than the default "Rebus 1", "Rebus 2"S names
* Change built-in console logging to use abbr. log lvls.
* Deferred start capability - call `Create()` instead of `Start()`, and the returned `IBusStarter` can be used to start message processing when it is desired to do so
* Make in-mem error tracking max age configurable (defaults to 10 minutes)
* Update JSON.NET dep to 11.0.1
* Introduce extensibility point `ITopicNameConvention` for defining how types are mapped to topics - thanks [heberop]
* Factor 40 improvement of "simple assembly-qualified type name" lookup
* Factor 2.5 improvement of type lookup in JSON serializer
* Introduce interface for locking saga data based on correlation properties, enabling the use of distributed locks - thanks [torangel]
* Fail fast when message cannot be delivered to any handlers, basically assuming that the situation will not correct itself anyway
* Add appropriate constructors to `IdempotencyData` to accomodate certain stubborn serializers
* Change signature of several methods of the backoff strategy to be async to avoid accidentally blocking thread pool threads - thanks [Plasma]
* Include symbol packages in the nuggie - thanks [poizan42]
* Add sender's address to all outgoing messages
* Ability to override `HandlerInvoker` instances created in the `ActivateHandlersStep` by overriding - thanks [Liero]
* Remove .NET Standard 1.3 as a target

## 5.0.1

* Throw exceptions in `TransactionContext` when hooking up callbacks after it has been completed (usually a sign of `async` stuff not being `await`ed) - thanks [mattwhetton]

## 5.0.2

* Add count methods form `InMemNetwork` - thanks [caspertdk]

## 5.1.0

* Port changes from 4.3.0 forward

## 5.2.0

* Allow for setting the default return address by going `.Options(o => o.SetDefaultReturnAddress("another-queue"))`

## 5.2.1

* Fix subtle cancellation/timing bug in `TplAsyncTask` which would lead to disposal taking several seconds, logging a warning that it took a long time

## 5.3.0

* Add cancellation support by adding a `CancellationToken` to the incoming step context. The token can be easily found by calling the `GetCancellationToken()` extension method on `IMessageContenxt`

<<<<<<< HEAD
## 6.0.0-b06

* Move data bus configuration to main configurer, so now you can go `.DataBus(d => d.StoreInFileSystem(@"\\network-path\folder"))`
* Add automatic claim check support, so you can have big messages transferred as data bus attachments by going e.g. `d.SendBigMessagesAsAttachments(bodySizeThresholdBytes: 200*1000)`
* Move cancellation support into the backoff strategy - thanks [nativenolde]
* Change log messages when changing number of workers to include the bus name - thanks [nativenolde]
=======
## 5.3.1

* Fix bug in the "enforce exclusive saga access" feature that would result in an exception, if the same lock bucket got hit more than once
>>>>>>> ff9e6da0

---

[AndreaCuneo]: https://github.com/AndreaCuneo
[arneeiri]: https://github.com/arneeiri
[bartul]: https://github.com/bartul
[bchavez]: https://github.com/bchavez
[bjomi]: https://github.com/bjomi
[boyanio]: https://github.com/boyanio
[caspertdk]: https://github.com/caspertdk
[dadhi]: https://github.com/dadhi
[dev4ce]: https://github.com/dev4ce
[dimajanzen]: https://github.com/dimajanzen
[DixonD-git]: https://github.com/DixonD-git
[dougkwilson]: https://github.com/dougkwilson
[fritsduus]: https://github.com/fritsduus
[gertjvr]: https://github.com/gertjvr
[hagbarddenstore]: https://github.com/hagbarddenstore
[Hangsolow]: https://github.com/Hangsolow
[heberop]: https://github.com/heberop
[jasperdk]: https://github.com/jasperdk
[jeffreyabecker]: https://github.com/jeffreyabecker
[joshua5822]: https://github.com/joshua5822
[jsvahn]: https://github.com/jsvahn
[kevbite]: https://github.com/kevbite
[krivin]: https://github.com/krivin
[Liero]: https://github.com/Liero
[madstt]: https://github.com/madstt
[maeserichar]: https://github.com/maeserichar
[mattwhetton]: https://github.com/mattwhetton
[maxx1337]: https://github.com/maxx1337
[mclausen]: https://github.com/mclausen
[meyce]: https://github.com/Meyce
[mirandaasm]: https://github.com/mirandaasm
[mgayeski]: https://github.com/mgayeski
[mgibas]: https://github.com/mgibas
[mortenherman]: https://github.com/mortenherman
[MrMDavidson]: https://github.com/MrMDavidson
[mvandevy]: https://github.com/mvandevy
[nativenolde]: https://github.com/nativenolde
[NKnusperer]: https://github.com/NKnusperer
[oguzhaneren]: https://github.com/oguzhaneren
[oliverhanappi]: https://github.com/oliverhanappi
[PeteProgrammer]: https://github.com/PeteProgrammer
[pheiberg]: https://github.com/pheiberg
[Plasma]: https://github.com/Plasma
[poizan42]: https://github.com/poizan42
[pruiz]: https://github.com/pruiz
[puzsol]: https://github.com/puzsol
[runes83]: https://github.com/runes83
[Rzpeg]: https://github.com/Rzpeg
[seankearon]: https://github.com/seankearon
[SvenVandenbrande]: https://github.com/SvenVandenbrande
[tiipe]: https://github.com/tiipe
[tobiaxor]: https://github.com/tobiaxor
[torangel]: https://github.com/torangel
[trevorreeves]: https://github.com/trevorreeves
[xenoputtss]: https://github.com/xenoputtss
[zabulus]: https://github.com/zabulus<|MERGE_RESOLUTION|>--- conflicted
+++ resolved
@@ -1269,18 +1269,16 @@
 
 * Add cancellation support by adding a `CancellationToken` to the incoming step context. The token can be easily found by calling the `GetCancellationToken()` extension method on `IMessageContenxt`
 
-<<<<<<< HEAD
+## 5.3.1
+
+* Fix bug in the "enforce exclusive saga access" feature that would result in an exception, if the same lock bucket got hit more than once
+
 ## 6.0.0-b06
 
 * Move data bus configuration to main configurer, so now you can go `.DataBus(d => d.StoreInFileSystem(@"\\network-path\folder"))`
 * Add automatic claim check support, so you can have big messages transferred as data bus attachments by going e.g. `d.SendBigMessagesAsAttachments(bodySizeThresholdBytes: 200*1000)`
 * Move cancellation support into the backoff strategy - thanks [nativenolde]
 * Change log messages when changing number of workers to include the bus name - thanks [nativenolde]
-=======
-## 5.3.1
-
-* Fix bug in the "enforce exclusive saga access" feature that would result in an exception, if the same lock bucket got hit more than once
->>>>>>> ff9e6da0
 
 ---
 
