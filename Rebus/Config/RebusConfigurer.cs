--- conflicted
+++ resolved
@@ -340,11 +340,7 @@
 
             if (!_injectionist.Has<ITransport>())
             {
-<<<<<<< HEAD
-                throw new Rebus.Exceptions.ConfigurationErrorsException(
-=======
-                throw new RebusConfigurationException(
->>>>>>> fb68b233
+                throw new Rebus.Exceptions.RebusConfigurationException(
                     "No transport has been configured! You need to call .Transport(t => t.Use***) in order" +
                     " to select which kind of queueing system you want to use to transport messages. If" +
                     " you want something lightweight (possibly for testing?) you can use .Transport(t => t.UseInMemoryTransport(...))");
