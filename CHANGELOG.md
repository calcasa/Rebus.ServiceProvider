--- conflicted
+++ resolved
@@ -1161,13 +1161,10 @@
 * Hide some internal types that were never meant to be part of the API
 * Add correlation configuration API to make it easy to correlate headers of incoming messages with saga data
 * Change all logging to have named placeholders (Serilog style) instead of the semantically useless .NET placeholders (logging libraries that have no use for named placeholders can use `AbstractRebusLoggerFactory`'s `RenderString` method)
-<<<<<<< HEAD
+* Add experimental expression-based pipeline invoker
+* Compile expression-based pipeline with [FastExpressionCompiler](https://github.com/dadhi/FastExpressionCompiler) - thanks [dadhi]
 * Add .NET Core support (targeting netstandard 1.6) in addition to the current .NET 4.5 target - thanks [mvandevy]
 * Move JSON serializer into core (still default, but now exposed so it can be customized)
-=======
-* Add experimental expression-based pipeline invoker
-* Compile expression-based pipeline with [FastExpressionCompiler](https://github.com/dadhi/FastExpressionCompiler) - thanks [dadhi]
->>>>>>> 4fbaa704
 
 ---
 
