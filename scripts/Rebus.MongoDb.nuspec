<?xml version="1.0"?>
<package>
  <metadata>
    <id>Rebus.MongoDb</id>
<<<<<<< HEAD
    <version>0.10.0-alpha</version>
=======
    <version>0.0.1</version>
>>>>>>> 9c81b22d
    <title>Rebus.MongoDb</title>
    <authors>mookid8000</authors>
    <owners>mookid8000</owners>
    <licenseUrl>http://www.apache.org/licenses/LICENSE-2.0</licenseUrl>
    <projectUrl>http://mookid.dk/oncode/rebus</projectUrl>
    <requireLicenseAcceptance>false</requireLicenseAcceptance>
    <description>Provides MongoDB saga persister and subscription storage</description>
    <copyright>Copyright 2012</copyright>
    <tags>rebus mongodb</tags>
    <dependencies>
      <dependency id="Rebus" version="0.0.1" />
      <dependency id="mongocsharpdriver" version="1.3" />
    </dependencies>
  </metadata>
  <files>
    <file src="..\deploy\**\Rebus.MongoDb.dll" target="lib" />
    <file src="..\deploy\**\Rebus.MongoDb.xml" target="lib" />
  </files>
</package><|MERGE_RESOLUTION|>--- conflicted
+++ resolved
@@ -1,28 +1,24 @@
-<?xml version="1.0"?>
-<package>
-  <metadata>
-    <id>Rebus.MongoDb</id>
-<<<<<<< HEAD
-    <version>0.10.0-alpha</version>
-=======
-    <version>0.0.1</version>
->>>>>>> 9c81b22d
-    <title>Rebus.MongoDb</title>
-    <authors>mookid8000</authors>
-    <owners>mookid8000</owners>
-    <licenseUrl>http://www.apache.org/licenses/LICENSE-2.0</licenseUrl>
-    <projectUrl>http://mookid.dk/oncode/rebus</projectUrl>
-    <requireLicenseAcceptance>false</requireLicenseAcceptance>
-    <description>Provides MongoDB saga persister and subscription storage</description>
-    <copyright>Copyright 2012</copyright>
-    <tags>rebus mongodb</tags>
-    <dependencies>
-      <dependency id="Rebus" version="0.0.1" />
-      <dependency id="mongocsharpdriver" version="1.3" />
-    </dependencies>
-  </metadata>
-  <files>
-    <file src="..\deploy\**\Rebus.MongoDb.dll" target="lib" />
-    <file src="..\deploy\**\Rebus.MongoDb.xml" target="lib" />
-  </files>
+<?xml version="1.0"?>
+<package>
+  <metadata>
+    <id>Rebus.MongoDb</id>
+    <version>0.0.1</version>
+    <title>Rebus.MongoDb</title>
+    <authors>mookid8000</authors>
+    <owners>mookid8000</owners>
+    <licenseUrl>http://www.apache.org/licenses/LICENSE-2.0</licenseUrl>
+    <projectUrl>http://mookid.dk/oncode/rebus</projectUrl>
+    <requireLicenseAcceptance>false</requireLicenseAcceptance>
+    <description>Provides MongoDB saga persister and subscription storage</description>
+    <copyright>Copyright 2012</copyright>
+    <tags>rebus mongodb</tags>
+    <dependencies>
+      <dependency id="Rebus" version="0.0.1" />
+      <dependency id="mongocsharpdriver" version="1.3" />
+    </dependencies>
+  </metadata>
+  <files>
+    <file src="..\deploy\**\Rebus.MongoDb.dll" target="lib" />
+    <file src="..\deploy\**\Rebus.MongoDb.xml" target="lib" />
+  </files>
 </package>