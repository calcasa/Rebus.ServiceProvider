--- conflicted
+++ resolved
@@ -1265,16 +1265,14 @@
 
 * Fix subtle cancellation/timing bug in `TplAsyncTask` which would lead to disposal taking several seconds, logging a warning that it took a long time
 
-<<<<<<< HEAD
+## 5.3.0
+
+* Add cancellation support by adding a `CancellationToken` to the incoming step context. The token can be easily found by calling the `GetCancellationToken()` extension method on `IMessageContenxt`
+
 ## 6.0.0-b02
 
 * Move data bus configuration to main configurer, so now you can go `.DataBus(d => d.StoreInFileSystem(@"\\network-path\folder"))`
 * Add automatic claim check support, so you can have big messages transferred as data bus attachments by going e.g. `d.SendBigMessagesAsAttachments(bodySizeThresholdBytes: 200*1000)`
-=======
-## 5.3.0
-
-* Add cancellation support by adding a `CancellationToken` to the incoming step context. The token can be easily found by calling the `GetCancellationToken()` extension method on `IMessageContenxt`
->>>>>>> cfd09cd4
 
 ---
 
