﻿using System;
using System.Collections.Concurrent;
using System.Diagnostics;
using System.Linq;
using System.Threading;
using System.Threading.Tasks;
using NUnit.Framework;
using Rebus.Tests.Contracts;
using Rebus.Tests.Timers.Factories;
// ReSharper disable ArgumentsStyleAnonymousFunction

#pragma warning disable 1998

namespace Rebus.Tests.Timers
{
    [TestFixture(typeof(TplTaskFactory))]
    [TestFixture(typeof(ThreadingTimerTaskFactory))]
    public class TestAsyncTask<TFactory> : FixtureBase where TFactory : IAsyncTaskFactory, new()
    {
        TFactory _factory;

        protected override void SetUp()
        {
            _factory = new TFactory();
        }

        [Test]
<<<<<<< HEAD
        public async Task AsyncTaskMayBeStoppedBeforeBeingInvoked()
        {
            var wasInvoked = false;

            Console.WriteLine("Starting task...");

            using (_factory.CreateTask(TimeSpan.FromSeconds(2), async () => wasInvoked = true))
            {
                Console.WriteLine("Waiting one second...");

                await Task.Delay(TimeSpan.FromSeconds(1));

                Console.WriteLine("Stopping task...");
            }

            Assert.That(wasInvoked, Is.False);

            Console.WriteLine("Waiting two more seconds...");

            await Task.Delay(TimeSpan.FromSeconds(2));

            Assert.That(wasInvoked, Is.False);
=======
        public async Task CanCancelTaskFromCancellationTokenSource()
        {
            var cancellationTokenSource = Using(new CancellationTokenSource());
            var calls = 0;

            var task = _factory.CreateTask(
                interval: TimeSpan.FromSeconds(1),
                action: async () =>
                {
                    Console.WriteLine($"Task function called {DateTimeOffset.Now}");
                    calls++;

                    if (calls == 3)
                    {
                        Console.WriteLine($"Got 3 calls now, cancelling task {DateTimeOffset.Now}");
                        cancellationTokenSource.Cancel();
                    }
                }
            );

            task.Start();

            using (task)
            {
                await Task.Delay(TimeSpan.FromSeconds(4), CancellationToken.None);
            }
>>>>>>> 402ad530
        }

        [TestCase(0)]
        [TestCase(1)]
        [TestCase(2)]
        [TestCase(5)]
        public async Task CanActuallyStopTaskWithLongInterval(int secondsToLetTheTaskRun)
        {
            var task = _factory.CreateTask(TimeSpan.FromMinutes(4.5), async () => { Console.WriteLine("INVOKED!!!"); });

            using (task)
            {
                task.Start();

                Console.WriteLine($"Letting the task run for {secondsToLetTheTaskRun} seconds...");

                await Task.Delay(TimeSpan.FromSeconds(secondsToLetTheTaskRun));

                Console.WriteLine("Quitting....");
            }

            Console.WriteLine("Done!");
        }

        [Test]
        public async Task DoesNotDieOnTransientErrors()
        {
            var throwException = true;
            var taskWasCompleted = false;

            var task = _factory.CreateTask(TimeSpan.FromMilliseconds(400), async () =>
            {
                if (throwException)
                {
                    throw new Exception("but you told me to do it!");
                }

                taskWasCompleted = true;
            });

            using (task)
            {
                Console.WriteLine("Starting the task...");
                task.Start();

                Console.WriteLine("Waiting for task to run a little...");
                await Task.Delay(TimeSpan.FromSeconds(1));

                Console.WriteLine("Suddenly, the transient error disappears...");
                throwException = false;

                Console.WriteLine("and life goes on...");
                await Task.Delay(TimeSpan.FromSeconds(1));

                Assert.That(taskWasCompleted, Is.True, "The task did NOT resume properly after experiencing exceptions!");
            }
        }

        [Test]
        public async Task WorksWithSomeKindOfAccuracy()
        {
            var stopwatch = Stopwatch.StartNew();
            var events = new ConcurrentQueue<TimeSpan>();
            var task = _factory.CreateTask(TimeSpan.FromSeconds(0.2),
                async () =>
                {
                    events.Enqueue(stopwatch.Elapsed);
                });

            using (task)
            {
                task.Start();

                await Task.Delay(1199);
            }

            Console.WriteLine(string.Join(Environment.NewLine, events.Select(t => $"{t.TotalMilliseconds:0.0} ms")));

            Assert.That(events.Count, Is.GreaterThanOrEqualTo(3), "TPL-based tasks are wildly inaccurate and can sometimes add 2-300 ms per Task.Delay");
            Assert.That(events.Count, Is.LessThanOrEqualTo(8));
        }
    }
}<|MERGE_RESOLUTION|>--- conflicted
+++ resolved
@@ -25,30 +25,6 @@
         }
 
         [Test]
-<<<<<<< HEAD
-        public async Task AsyncTaskMayBeStoppedBeforeBeingInvoked()
-        {
-            var wasInvoked = false;
-
-            Console.WriteLine("Starting task...");
-
-            using (_factory.CreateTask(TimeSpan.FromSeconds(2), async () => wasInvoked = true))
-            {
-                Console.WriteLine("Waiting one second...");
-
-                await Task.Delay(TimeSpan.FromSeconds(1));
-
-                Console.WriteLine("Stopping task...");
-            }
-
-            Assert.That(wasInvoked, Is.False);
-
-            Console.WriteLine("Waiting two more seconds...");
-
-            await Task.Delay(TimeSpan.FromSeconds(2));
-
-            Assert.That(wasInvoked, Is.False);
-=======
         public async Task CanCancelTaskFromCancellationTokenSource()
         {
             var cancellationTokenSource = Using(new CancellationTokenSource());
@@ -75,7 +51,31 @@
             {
                 await Task.Delay(TimeSpan.FromSeconds(4), CancellationToken.None);
             }
->>>>>>> 402ad530
+        }
+
+        [Test]
+        public async Task AsyncTaskMayBeStoppedBeforeBeingInvoked()
+        {
+            var wasInvoked = false;
+
+            Console.WriteLine("Starting task...");
+
+            using (_factory.CreateTask(TimeSpan.FromSeconds(2), async () => wasInvoked = true))
+            {
+                Console.WriteLine("Waiting one second...");
+
+                await Task.Delay(TimeSpan.FromSeconds(1));
+
+                Console.WriteLine("Stopping task...");
+            }
+
+            Assert.That(wasInvoked, Is.False);
+
+            Console.WriteLine("Waiting two more seconds...");
+
+            await Task.Delay(TimeSpan.FromSeconds(2));
+
+            Assert.That(wasInvoked, Is.False);
         }
 
         [TestCase(0)]
