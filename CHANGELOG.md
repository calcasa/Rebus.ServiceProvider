--- conflicted
+++ resolved
@@ -53,20 +53,17 @@
 ## 5.0.6
 * Reference abstractions library containing `IServiceCollection` instead of implementation library - thanks [jorenp]
 
-<<<<<<< HEAD
 ## 6.0.0
 * Update Microsoft.Extensions.DependencyInjection.Abstractions dependency to 3.0.0
+* Resolve handler activator as `IHandlerActivator` from container to enable decoration, replacement, etc. - thanks [skwasjer]
 * Add `AddRebusHandler` overload that accepts a `Type` parameter instead of a type argument via generics - thanks [zlepper]
 
 ## 6.1.0
 
 * Resolve handler activator as IHandlerActivator from container to enable decoration, replacement, etc. - thanks [skwasjer]
-=======
-## 6.0.0-a3
-* Update Microsoft.Extensions.DependencyInjection.Abstractions dependency to 3.0.0
+
+## 6.2.0
 * Add additional targets for .NET Standard 2.1 and .NET 5 - thanks [dariogriffo]
-* Resolve handler activator as `IHandlerActivator` from container to enable decoration, replacement, etc. - thanks [skwasjer]
->>>>>>> 3c94c39a
 
 
 [dariogriffo]: https://github.com/dariogriffo
