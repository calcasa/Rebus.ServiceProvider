<<<<<<< HEAD
<?xml version="1.0"?>
<configuration>
  <configSections>
    <section name="log4net" type="log4net.Config.Log4NetConfigurationSectionHandler, log4net"/>
    <section name="rebus" type="Rebus.Configuration.RebusConfigurationSection, Rebus"/>
    <section name="rebusGateway" type="Rebus.HttpGateway.RebusGatewayConfigurationSection, Rebus.HttpGateway"/>
  </configSections>

  <rebus inputQueue="this.is.my.input.queue" errorQueue="this.is.my.error.queue" workers="2">
    <rijndael key="oA/ZUnFsR9w1qEatOByBSXc4woCuTxmR99tAuQ56Qko="/>
    <endpoints>
      <add messages="Rebus.Tests.Configuration.AnotherMessageType, Rebus.Tests" endpoint="another_message_endpoint"/>
      <add messages="Rebus.Tests" endpoint="some_message_endpoint"/>
    </endpoints>
  </rebus>

  <rebusGateway>
    <inbound listenUri="http://+:8080" destinationQueue="test.rebus.incoming"/>
    <outbound listenQueue="test.rebus.outgoing" destinationUri="http://localhost:8080"/>
  </rebusGateway>

  <log4net>
    <appender name="trace" type="log4net.Appender.TraceAppender, log4net">
      <layout type="log4net.Layout.PatternLayout, log4net">
        <param name="ConversionPattern" value="[%t] %-5p %c - %m%n"/>
      </layout>
    </appender>
    
    <root>
      <priority value="DEBUG"/>
      <appender-ref ref="trace"/>
    <level value="INFO"/><appender-ref ref="ConsoleAppender"/></root>
  <appender name="ConsoleAppender" type="log4net.Appender.ConsoleAppender">
			<layout type="log4net.Layout.PatternLayout">
				<conversionPattern value="%date [%thread] %-5level %logger [%ndc] - %message%newline"/>
			</layout>
		</appender></log4net>

  <connectionStrings>
    <remove name="LocalSqlServer"/>
    <add name="LocalSqlServer" connectionString="data source=.;integrated security=sspi;initial catalog=rebus_test"/>
  </connectionStrings>
<system.serviceModel>
    <extensions>
      <!-- In this extension section we are introducing all known service bus extensions. User can remove the ones they don't need. -->
      <behaviorExtensions>
        <add name="connectionStatusBehavior" type="Microsoft.ServiceBus.Configuration.ConnectionStatusElement, Microsoft.ServiceBus, Culture=neutral, PublicKeyToken=31bf3856ad364e35"/>
        <add name="transportClientEndpointBehavior" type="Microsoft.ServiceBus.Configuration.TransportClientEndpointBehaviorElement, Microsoft.ServiceBus, Culture=neutral, PublicKeyToken=31bf3856ad364e35"/>
        <add name="serviceRegistrySettings" type="Microsoft.ServiceBus.Configuration.ServiceRegistrySettingsElement, Microsoft.ServiceBus, Culture=neutral, PublicKeyToken=31bf3856ad364e35"/>
      </behaviorExtensions>
      <bindingElementExtensions>
        <add name="netMessagingTransport" type="Microsoft.ServiceBus.Messaging.Configuration.NetMessagingTransportExtensionElement, Microsoft.ServiceBus,  Culture=neutral, PublicKeyToken=31bf3856ad364e35"/>
        <add name="tcpRelayTransport" type="Microsoft.ServiceBus.Configuration.TcpRelayTransportElement, Microsoft.ServiceBus, Culture=neutral, PublicKeyToken=31bf3856ad364e35"/>
        <add name="httpRelayTransport" type="Microsoft.ServiceBus.Configuration.HttpRelayTransportElement, Microsoft.ServiceBus, Culture=neutral, PublicKeyToken=31bf3856ad364e35"/>
        <add name="httpsRelayTransport" type="Microsoft.ServiceBus.Configuration.HttpsRelayTransportElement, Microsoft.ServiceBus, Culture=neutral, PublicKeyToken=31bf3856ad364e35"/>
        <add name="onewayRelayTransport" type="Microsoft.ServiceBus.Configuration.RelayedOnewayTransportElement, Microsoft.ServiceBus, Culture=neutral, PublicKeyToken=31bf3856ad364e35"/>
      </bindingElementExtensions>
      <bindingExtensions>
        <add name="basicHttpRelayBinding" type="Microsoft.ServiceBus.Configuration.BasicHttpRelayBindingCollectionElement, Microsoft.ServiceBus, Culture=neutral, PublicKeyToken=31bf3856ad364e35"/>
        <add name="webHttpRelayBinding" type="Microsoft.ServiceBus.Configuration.WebHttpRelayBindingCollectionElement, Microsoft.ServiceBus, Culture=neutral, PublicKeyToken=31bf3856ad364e35"/>
        <add name="ws2007HttpRelayBinding" type="Microsoft.ServiceBus.Configuration.WS2007HttpRelayBindingCollectionElement, Microsoft.ServiceBus, Culture=neutral, PublicKeyToken=31bf3856ad364e35"/>
        <add name="netTcpRelayBinding" type="Microsoft.ServiceBus.Configuration.NetTcpRelayBindingCollectionElement, Microsoft.ServiceBus, Culture=neutral, PublicKeyToken=31bf3856ad364e35"/>
        <add name="netOnewayRelayBinding" type="Microsoft.ServiceBus.Configuration.NetOnewayRelayBindingCollectionElement, Microsoft.ServiceBus, Culture=neutral, PublicKeyToken=31bf3856ad364e35"/>
        <add name="netEventRelayBinding" type="Microsoft.ServiceBus.Configuration.NetEventRelayBindingCollectionElement, Microsoft.ServiceBus, Culture=neutral, PublicKeyToken=31bf3856ad364e35"/>
        <add name="netMessagingBinding" type="Microsoft.ServiceBus.Messaging.Configuration.NetMessagingBindingCollectionElement, Microsoft.ServiceBus, Culture=neutral, PublicKeyToken=31bf3856ad364e35"/>
      </bindingExtensions>
    </extensions>
  </system.serviceModel><appSettings>
    <!-- Service Bus specific app setings for messaging connections -->
    <add key="Microsoft.ServiceBus.ConnectionString" value="Endpoint=sb://[your namespace].servicebus.windows.net;SharedSecretIssuer=owner;SharedSecretValue=[your secret]"/>
  </appSettings>
  <runtime>
    <assemblyBinding xmlns="urn:schemas-microsoft-com:asm.v1">
      <dependentAssembly>
        <assemblyIdentity name="log4net" publicKeyToken="669e0ddf0bb1aa2a" culture="neutral"/>
        <bindingRedirect oldVersion="0.0.0.0-1.2.12.0" newVersion="1.2.12.0"/>
      </dependentAssembly>
    </assemblyBinding>
  </runtime>
<startup><supportedRuntime version="v4.0" sku=".NETFramework,Version=v4.5"/></startup></configuration>
=======
﻿<?xml version="1.0" encoding="utf-8"?>
<configuration>
  <configSections>
    <section name="log4net" type="log4net.Config.Log4NetConfigurationSectionHandler, log4net" />
    <section name="rebus" type="Rebus.Configuration.RebusConfigurationSection, Rebus" />
    <section name="rebusGateway" type="Rebus.HttpGateway.RebusGatewayConfigurationSection, Rebus.HttpGateway" />
  </configSections>

  <rebus inputQueue="this.is.my.input.queue" errorQueue="this.is.my.error.queue" workers="2">
    <rijndael key="oA/ZUnFsR9w1qEatOByBSXc4woCuTxmR99tAuQ56Qko=" />
    <endpoints>
      <add messages="Rebus.Tests.Configuration.AnotherMessageType, Rebus.Tests" endpoint="another_message_endpoint" />
      <add messages="Rebus.Tests" endpoint="some_message_endpoint" />
    </endpoints>
  </rebus>

  <rebusGateway>
    <inbound listenUri="http://+:8080" destinationQueue="test.rebus.incoming" />
    <outbound listenQueue="test.rebus.outgoing" destinationUri="http://localhost:8080" />
  </rebusGateway>

  <log4net>
    <appender name="trace" type="log4net.Appender.TraceAppender, log4net">
      <layout type="log4net.Layout.PatternLayout, log4net">
        <param name="ConversionPattern" value="[%t] %-5p %c - %m%n" />
      </layout>
    </appender>
    
    <root>
      <priority value="DEBUG" />
      <appender-ref ref="trace" />
    <level value="INFO" /><appender-ref ref="ConsoleAppender" /></root>
  <appender name="ConsoleAppender" type="log4net.Appender.ConsoleAppender">
			<layout type="log4net.Layout.PatternLayout">
				<conversionPattern value="%date [%thread] %-5level %logger [%ndc] - %message%newline" />
			</layout>
		</appender></log4net>

  <connectionStrings>
    <remove name="LocalSqlServer" />
    <add name="LocalSqlServer" connectionString="data source=.;integrated security=sspi;initial catalog=rebus_test" />
    <add name="LocalPostgreSql" connectionString="Server=localhost;Database=rebus;User=postgres;Password=postgres;" />
  </connectionStrings>
<system.serviceModel>
    <extensions>
      <!-- In this extension section we are introducing all known service bus extensions. User can remove the ones they don't need. -->
      <behaviorExtensions>
        <add name="connectionStatusBehavior" type="Microsoft.ServiceBus.Configuration.ConnectionStatusElement, Microsoft.ServiceBus, Culture=neutral, PublicKeyToken=31bf3856ad364e35" />
        <add name="transportClientEndpointBehavior" type="Microsoft.ServiceBus.Configuration.TransportClientEndpointBehaviorElement, Microsoft.ServiceBus, Culture=neutral, PublicKeyToken=31bf3856ad364e35" />
        <add name="serviceRegistrySettings" type="Microsoft.ServiceBus.Configuration.ServiceRegistrySettingsElement, Microsoft.ServiceBus, Culture=neutral, PublicKeyToken=31bf3856ad364e35" />
      </behaviorExtensions>
      <bindingElementExtensions>
        <add name="netMessagingTransport" type="Microsoft.ServiceBus.Messaging.Configuration.NetMessagingTransportExtensionElement, Microsoft.ServiceBus,  Culture=neutral, PublicKeyToken=31bf3856ad364e35" />
        <add name="tcpRelayTransport" type="Microsoft.ServiceBus.Configuration.TcpRelayTransportElement, Microsoft.ServiceBus, Culture=neutral, PublicKeyToken=31bf3856ad364e35" />
        <add name="httpRelayTransport" type="Microsoft.ServiceBus.Configuration.HttpRelayTransportElement, Microsoft.ServiceBus, Culture=neutral, PublicKeyToken=31bf3856ad364e35" />
        <add name="httpsRelayTransport" type="Microsoft.ServiceBus.Configuration.HttpsRelayTransportElement, Microsoft.ServiceBus, Culture=neutral, PublicKeyToken=31bf3856ad364e35" />
        <add name="onewayRelayTransport" type="Microsoft.ServiceBus.Configuration.RelayedOnewayTransportElement, Microsoft.ServiceBus, Culture=neutral, PublicKeyToken=31bf3856ad364e35" />
      </bindingElementExtensions>
      <bindingExtensions>
        <add name="basicHttpRelayBinding" type="Microsoft.ServiceBus.Configuration.BasicHttpRelayBindingCollectionElement, Microsoft.ServiceBus, Culture=neutral, PublicKeyToken=31bf3856ad364e35" />
        <add name="webHttpRelayBinding" type="Microsoft.ServiceBus.Configuration.WebHttpRelayBindingCollectionElement, Microsoft.ServiceBus, Culture=neutral, PublicKeyToken=31bf3856ad364e35" />
        <add name="ws2007HttpRelayBinding" type="Microsoft.ServiceBus.Configuration.WS2007HttpRelayBindingCollectionElement, Microsoft.ServiceBus, Culture=neutral, PublicKeyToken=31bf3856ad364e35" />
        <add name="netTcpRelayBinding" type="Microsoft.ServiceBus.Configuration.NetTcpRelayBindingCollectionElement, Microsoft.ServiceBus, Culture=neutral, PublicKeyToken=31bf3856ad364e35" />
        <add name="netOnewayRelayBinding" type="Microsoft.ServiceBus.Configuration.NetOnewayRelayBindingCollectionElement, Microsoft.ServiceBus, Culture=neutral, PublicKeyToken=31bf3856ad364e35" />
        <add name="netEventRelayBinding" type="Microsoft.ServiceBus.Configuration.NetEventRelayBindingCollectionElement, Microsoft.ServiceBus, Culture=neutral, PublicKeyToken=31bf3856ad364e35" />
        <add name="netMessagingBinding" type="Microsoft.ServiceBus.Messaging.Configuration.NetMessagingBindingCollectionElement, Microsoft.ServiceBus, Culture=neutral, PublicKeyToken=31bf3856ad364e35" />
      </bindingExtensions>
    </extensions>
  </system.serviceModel><appSettings>
    <!-- Service Bus specific app setings for messaging connections -->
    <add key="Microsoft.ServiceBus.ConnectionString" value="Endpoint=sb://[your namespace].servicebus.windows.net;SharedSecretIssuer=owner;SharedSecretValue=[your secret]" />
  </appSettings>
  <runtime>
    <assemblyBinding xmlns="urn:schemas-microsoft-com:asm.v1">
      <dependentAssembly>
        <assemblyIdentity name="log4net" publicKeyToken="669e0ddf0bb1aa2a" culture="neutral" />
        <bindingRedirect oldVersion="0.0.0.0-1.2.12.0" newVersion="1.2.12.0" />
      </dependentAssembly>
    </assemblyBinding>
  </runtime>
</configuration>
>>>>>>> 98b58e95
<|MERGE_RESOLUTION|>--- conflicted
+++ resolved
@@ -1,164 +1,81 @@
-<<<<<<< HEAD
-<?xml version="1.0"?>
-<configuration>
-  <configSections>
-    <section name="log4net" type="log4net.Config.Log4NetConfigurationSectionHandler, log4net"/>
-    <section name="rebus" type="Rebus.Configuration.RebusConfigurationSection, Rebus"/>
-    <section name="rebusGateway" type="Rebus.HttpGateway.RebusGatewayConfigurationSection, Rebus.HttpGateway"/>
-  </configSections>
-
-  <rebus inputQueue="this.is.my.input.queue" errorQueue="this.is.my.error.queue" workers="2">
-    <rijndael key="oA/ZUnFsR9w1qEatOByBSXc4woCuTxmR99tAuQ56Qko="/>
-    <endpoints>
-      <add messages="Rebus.Tests.Configuration.AnotherMessageType, Rebus.Tests" endpoint="another_message_endpoint"/>
-      <add messages="Rebus.Tests" endpoint="some_message_endpoint"/>
-    </endpoints>
-  </rebus>
-
-  <rebusGateway>
-    <inbound listenUri="http://+:8080" destinationQueue="test.rebus.incoming"/>
-    <outbound listenQueue="test.rebus.outgoing" destinationUri="http://localhost:8080"/>
-  </rebusGateway>
-
-  <log4net>
-    <appender name="trace" type="log4net.Appender.TraceAppender, log4net">
-      <layout type="log4net.Layout.PatternLayout, log4net">
-        <param name="ConversionPattern" value="[%t] %-5p %c - %m%n"/>
-      </layout>
-    </appender>
-    
-    <root>
-      <priority value="DEBUG"/>
-      <appender-ref ref="trace"/>
-    <level value="INFO"/><appender-ref ref="ConsoleAppender"/></root>
-  <appender name="ConsoleAppender" type="log4net.Appender.ConsoleAppender">
-			<layout type="log4net.Layout.PatternLayout">
-				<conversionPattern value="%date [%thread] %-5level %logger [%ndc] - %message%newline"/>
-			</layout>
-		</appender></log4net>
-
-  <connectionStrings>
-    <remove name="LocalSqlServer"/>
-    <add name="LocalSqlServer" connectionString="data source=.;integrated security=sspi;initial catalog=rebus_test"/>
-  </connectionStrings>
-<system.serviceModel>
-    <extensions>
-      <!-- In this extension section we are introducing all known service bus extensions. User can remove the ones they don't need. -->
-      <behaviorExtensions>
-        <add name="connectionStatusBehavior" type="Microsoft.ServiceBus.Configuration.ConnectionStatusElement, Microsoft.ServiceBus, Culture=neutral, PublicKeyToken=31bf3856ad364e35"/>
-        <add name="transportClientEndpointBehavior" type="Microsoft.ServiceBus.Configuration.TransportClientEndpointBehaviorElement, Microsoft.ServiceBus, Culture=neutral, PublicKeyToken=31bf3856ad364e35"/>
-        <add name="serviceRegistrySettings" type="Microsoft.ServiceBus.Configuration.ServiceRegistrySettingsElement, Microsoft.ServiceBus, Culture=neutral, PublicKeyToken=31bf3856ad364e35"/>
-      </behaviorExtensions>
-      <bindingElementExtensions>
-        <add name="netMessagingTransport" type="Microsoft.ServiceBus.Messaging.Configuration.NetMessagingTransportExtensionElement, Microsoft.ServiceBus,  Culture=neutral, PublicKeyToken=31bf3856ad364e35"/>
-        <add name="tcpRelayTransport" type="Microsoft.ServiceBus.Configuration.TcpRelayTransportElement, Microsoft.ServiceBus, Culture=neutral, PublicKeyToken=31bf3856ad364e35"/>
-        <add name="httpRelayTransport" type="Microsoft.ServiceBus.Configuration.HttpRelayTransportElement, Microsoft.ServiceBus, Culture=neutral, PublicKeyToken=31bf3856ad364e35"/>
-        <add name="httpsRelayTransport" type="Microsoft.ServiceBus.Configuration.HttpsRelayTransportElement, Microsoft.ServiceBus, Culture=neutral, PublicKeyToken=31bf3856ad364e35"/>
-        <add name="onewayRelayTransport" type="Microsoft.ServiceBus.Configuration.RelayedOnewayTransportElement, Microsoft.ServiceBus, Culture=neutral, PublicKeyToken=31bf3856ad364e35"/>
-      </bindingElementExtensions>
-      <bindingExtensions>
-        <add name="basicHttpRelayBinding" type="Microsoft.ServiceBus.Configuration.BasicHttpRelayBindingCollectionElement, Microsoft.ServiceBus, Culture=neutral, PublicKeyToken=31bf3856ad364e35"/>
-        <add name="webHttpRelayBinding" type="Microsoft.ServiceBus.Configuration.WebHttpRelayBindingCollectionElement, Microsoft.ServiceBus, Culture=neutral, PublicKeyToken=31bf3856ad364e35"/>
-        <add name="ws2007HttpRelayBinding" type="Microsoft.ServiceBus.Configuration.WS2007HttpRelayBindingCollectionElement, Microsoft.ServiceBus, Culture=neutral, PublicKeyToken=31bf3856ad364e35"/>
-        <add name="netTcpRelayBinding" type="Microsoft.ServiceBus.Configuration.NetTcpRelayBindingCollectionElement, Microsoft.ServiceBus, Culture=neutral, PublicKeyToken=31bf3856ad364e35"/>
-        <add name="netOnewayRelayBinding" type="Microsoft.ServiceBus.Configuration.NetOnewayRelayBindingCollectionElement, Microsoft.ServiceBus, Culture=neutral, PublicKeyToken=31bf3856ad364e35"/>
-        <add name="netEventRelayBinding" type="Microsoft.ServiceBus.Configuration.NetEventRelayBindingCollectionElement, Microsoft.ServiceBus, Culture=neutral, PublicKeyToken=31bf3856ad364e35"/>
-        <add name="netMessagingBinding" type="Microsoft.ServiceBus.Messaging.Configuration.NetMessagingBindingCollectionElement, Microsoft.ServiceBus, Culture=neutral, PublicKeyToken=31bf3856ad364e35"/>
-      </bindingExtensions>
-    </extensions>
-  </system.serviceModel><appSettings>
-    <!-- Service Bus specific app setings for messaging connections -->
-    <add key="Microsoft.ServiceBus.ConnectionString" value="Endpoint=sb://[your namespace].servicebus.windows.net;SharedSecretIssuer=owner;SharedSecretValue=[your secret]"/>
-  </appSettings>
-  <runtime>
-    <assemblyBinding xmlns="urn:schemas-microsoft-com:asm.v1">
-      <dependentAssembly>
-        <assemblyIdentity name="log4net" publicKeyToken="669e0ddf0bb1aa2a" culture="neutral"/>
-        <bindingRedirect oldVersion="0.0.0.0-1.2.12.0" newVersion="1.2.12.0"/>
-      </dependentAssembly>
-    </assemblyBinding>
-  </runtime>
-<startup><supportedRuntime version="v4.0" sku=".NETFramework,Version=v4.5"/></startup></configuration>
-=======
-﻿<?xml version="1.0" encoding="utf-8"?>
-<configuration>
-  <configSections>
-    <section name="log4net" type="log4net.Config.Log4NetConfigurationSectionHandler, log4net" />
-    <section name="rebus" type="Rebus.Configuration.RebusConfigurationSection, Rebus" />
-    <section name="rebusGateway" type="Rebus.HttpGateway.RebusGatewayConfigurationSection, Rebus.HttpGateway" />
-  </configSections>
-
-  <rebus inputQueue="this.is.my.input.queue" errorQueue="this.is.my.error.queue" workers="2">
-    <rijndael key="oA/ZUnFsR9w1qEatOByBSXc4woCuTxmR99tAuQ56Qko=" />
-    <endpoints>
-      <add messages="Rebus.Tests.Configuration.AnotherMessageType, Rebus.Tests" endpoint="another_message_endpoint" />
-      <add messages="Rebus.Tests" endpoint="some_message_endpoint" />
-    </endpoints>
-  </rebus>
-
-  <rebusGateway>
-    <inbound listenUri="http://+:8080" destinationQueue="test.rebus.incoming" />
-    <outbound listenQueue="test.rebus.outgoing" destinationUri="http://localhost:8080" />
-  </rebusGateway>
-
-  <log4net>
-    <appender name="trace" type="log4net.Appender.TraceAppender, log4net">
-      <layout type="log4net.Layout.PatternLayout, log4net">
-        <param name="ConversionPattern" value="[%t] %-5p %c - %m%n" />
-      </layout>
-    </appender>
-    
-    <root>
-      <priority value="DEBUG" />
-      <appender-ref ref="trace" />
-    <level value="INFO" /><appender-ref ref="ConsoleAppender" /></root>
-  <appender name="ConsoleAppender" type="log4net.Appender.ConsoleAppender">
-			<layout type="log4net.Layout.PatternLayout">
-				<conversionPattern value="%date [%thread] %-5level %logger [%ndc] - %message%newline" />
-			</layout>
-		</appender></log4net>
-
-  <connectionStrings>
-    <remove name="LocalSqlServer" />
-    <add name="LocalSqlServer" connectionString="data source=.;integrated security=sspi;initial catalog=rebus_test" />
-    <add name="LocalPostgreSql" connectionString="Server=localhost;Database=rebus;User=postgres;Password=postgres;" />
-  </connectionStrings>
-<system.serviceModel>
-    <extensions>
-      <!-- In this extension section we are introducing all known service bus extensions. User can remove the ones they don't need. -->
-      <behaviorExtensions>
-        <add name="connectionStatusBehavior" type="Microsoft.ServiceBus.Configuration.ConnectionStatusElement, Microsoft.ServiceBus, Culture=neutral, PublicKeyToken=31bf3856ad364e35" />
-        <add name="transportClientEndpointBehavior" type="Microsoft.ServiceBus.Configuration.TransportClientEndpointBehaviorElement, Microsoft.ServiceBus, Culture=neutral, PublicKeyToken=31bf3856ad364e35" />
-        <add name="serviceRegistrySettings" type="Microsoft.ServiceBus.Configuration.ServiceRegistrySettingsElement, Microsoft.ServiceBus, Culture=neutral, PublicKeyToken=31bf3856ad364e35" />
-      </behaviorExtensions>
-      <bindingElementExtensions>
-        <add name="netMessagingTransport" type="Microsoft.ServiceBus.Messaging.Configuration.NetMessagingTransportExtensionElement, Microsoft.ServiceBus,  Culture=neutral, PublicKeyToken=31bf3856ad364e35" />
-        <add name="tcpRelayTransport" type="Microsoft.ServiceBus.Configuration.TcpRelayTransportElement, Microsoft.ServiceBus, Culture=neutral, PublicKeyToken=31bf3856ad364e35" />
-        <add name="httpRelayTransport" type="Microsoft.ServiceBus.Configuration.HttpRelayTransportElement, Microsoft.ServiceBus, Culture=neutral, PublicKeyToken=31bf3856ad364e35" />
-        <add name="httpsRelayTransport" type="Microsoft.ServiceBus.Configuration.HttpsRelayTransportElement, Microsoft.ServiceBus, Culture=neutral, PublicKeyToken=31bf3856ad364e35" />
-        <add name="onewayRelayTransport" type="Microsoft.ServiceBus.Configuration.RelayedOnewayTransportElement, Microsoft.ServiceBus, Culture=neutral, PublicKeyToken=31bf3856ad364e35" />
-      </bindingElementExtensions>
-      <bindingExtensions>
-        <add name="basicHttpRelayBinding" type="Microsoft.ServiceBus.Configuration.BasicHttpRelayBindingCollectionElement, Microsoft.ServiceBus, Culture=neutral, PublicKeyToken=31bf3856ad364e35" />
-        <add name="webHttpRelayBinding" type="Microsoft.ServiceBus.Configuration.WebHttpRelayBindingCollectionElement, Microsoft.ServiceBus, Culture=neutral, PublicKeyToken=31bf3856ad364e35" />
-        <add name="ws2007HttpRelayBinding" type="Microsoft.ServiceBus.Configuration.WS2007HttpRelayBindingCollectionElement, Microsoft.ServiceBus, Culture=neutral, PublicKeyToken=31bf3856ad364e35" />
-        <add name="netTcpRelayBinding" type="Microsoft.ServiceBus.Configuration.NetTcpRelayBindingCollectionElement, Microsoft.ServiceBus, Culture=neutral, PublicKeyToken=31bf3856ad364e35" />
-        <add name="netOnewayRelayBinding" type="Microsoft.ServiceBus.Configuration.NetOnewayRelayBindingCollectionElement, Microsoft.ServiceBus, Culture=neutral, PublicKeyToken=31bf3856ad364e35" />
-        <add name="netEventRelayBinding" type="Microsoft.ServiceBus.Configuration.NetEventRelayBindingCollectionElement, Microsoft.ServiceBus, Culture=neutral, PublicKeyToken=31bf3856ad364e35" />
-        <add name="netMessagingBinding" type="Microsoft.ServiceBus.Messaging.Configuration.NetMessagingBindingCollectionElement, Microsoft.ServiceBus, Culture=neutral, PublicKeyToken=31bf3856ad364e35" />
-      </bindingExtensions>
-    </extensions>
-  </system.serviceModel><appSettings>
-    <!-- Service Bus specific app setings for messaging connections -->
-    <add key="Microsoft.ServiceBus.ConnectionString" value="Endpoint=sb://[your namespace].servicebus.windows.net;SharedSecretIssuer=owner;SharedSecretValue=[your secret]" />
-  </appSettings>
-  <runtime>
-    <assemblyBinding xmlns="urn:schemas-microsoft-com:asm.v1">
-      <dependentAssembly>
-        <assemblyIdentity name="log4net" publicKeyToken="669e0ddf0bb1aa2a" culture="neutral" />
-        <bindingRedirect oldVersion="0.0.0.0-1.2.12.0" newVersion="1.2.12.0" />
-      </dependentAssembly>
-    </assemblyBinding>
-  </runtime>
-</configuration>
->>>>>>> 98b58e95
+<?xml version="1.0"?>
+<configuration>
+  <configSections>
+    <section name="log4net" type="log4net.Config.Log4NetConfigurationSectionHandler, log4net"/>
+    <section name="rebus" type="Rebus.Configuration.RebusConfigurationSection, Rebus"/>
+    <section name="rebusGateway" type="Rebus.HttpGateway.RebusGatewayConfigurationSection, Rebus.HttpGateway"/>
+  </configSections>
+
+  <rebus inputQueue="this.is.my.input.queue" errorQueue="this.is.my.error.queue" workers="2">
+    <rijndael key="oA/ZUnFsR9w1qEatOByBSXc4woCuTxmR99tAuQ56Qko="/>
+    <endpoints>
+      <add messages="Rebus.Tests.Configuration.AnotherMessageType, Rebus.Tests" endpoint="another_message_endpoint"/>
+      <add messages="Rebus.Tests" endpoint="some_message_endpoint"/>
+    </endpoints>
+  </rebus>
+
+  <rebusGateway>
+    <inbound listenUri="http://+:8080" destinationQueue="test.rebus.incoming"/>
+    <outbound listenQueue="test.rebus.outgoing" destinationUri="http://localhost:8080"/>
+  </rebusGateway>
+
+  <log4net>
+    <appender name="trace" type="log4net.Appender.TraceAppender, log4net">
+      <layout type="log4net.Layout.PatternLayout, log4net">
+        <param name="ConversionPattern" value="[%t] %-5p %c - %m%n"/>
+      </layout>
+    </appender>
+    
+    <root>
+      <priority value="DEBUG"/>
+      <appender-ref ref="trace"/>
+    <level value="INFO"/><appender-ref ref="ConsoleAppender"/></root>
+  <appender name="ConsoleAppender" type="log4net.Appender.ConsoleAppender">
+			<layout type="log4net.Layout.PatternLayout">
+				<conversionPattern value="%date [%thread] %-5level %logger [%ndc] - %message%newline"/>
+			</layout>
+		</appender></log4net>
+
+  <connectionStrings>
+    <remove name="LocalSqlServer" />
+    <add name="LocalSqlServer" connectionString="data source=.;integrated security=sspi;initial catalog=rebus_test" />
+    <add name="LocalPostgreSql" connectionString="Server=localhost;Database=rebus;User=postgres;Password=postgres;" />
+  </connectionStrings>
+<system.serviceModel>
+    <extensions>
+      <!-- In this extension section we are introducing all known service bus extensions. User can remove the ones they don't need. -->
+      <behaviorExtensions>
+        <add name="connectionStatusBehavior" type="Microsoft.ServiceBus.Configuration.ConnectionStatusElement, Microsoft.ServiceBus, Culture=neutral, PublicKeyToken=31bf3856ad364e35"/>
+        <add name="transportClientEndpointBehavior" type="Microsoft.ServiceBus.Configuration.TransportClientEndpointBehaviorElement, Microsoft.ServiceBus, Culture=neutral, PublicKeyToken=31bf3856ad364e35"/>
+        <add name="serviceRegistrySettings" type="Microsoft.ServiceBus.Configuration.ServiceRegistrySettingsElement, Microsoft.ServiceBus, Culture=neutral, PublicKeyToken=31bf3856ad364e35"/>
+      </behaviorExtensions>
+      <bindingElementExtensions>
+        <add name="netMessagingTransport" type="Microsoft.ServiceBus.Messaging.Configuration.NetMessagingTransportExtensionElement, Microsoft.ServiceBus,  Culture=neutral, PublicKeyToken=31bf3856ad364e35"/>
+        <add name="tcpRelayTransport" type="Microsoft.ServiceBus.Configuration.TcpRelayTransportElement, Microsoft.ServiceBus, Culture=neutral, PublicKeyToken=31bf3856ad364e35"/>
+        <add name="httpRelayTransport" type="Microsoft.ServiceBus.Configuration.HttpRelayTransportElement, Microsoft.ServiceBus, Culture=neutral, PublicKeyToken=31bf3856ad364e35"/>
+        <add name="httpsRelayTransport" type="Microsoft.ServiceBus.Configuration.HttpsRelayTransportElement, Microsoft.ServiceBus, Culture=neutral, PublicKeyToken=31bf3856ad364e35"/>
+        <add name="onewayRelayTransport" type="Microsoft.ServiceBus.Configuration.RelayedOnewayTransportElement, Microsoft.ServiceBus, Culture=neutral, PublicKeyToken=31bf3856ad364e35"/>
+      </bindingElementExtensions>
+      <bindingExtensions>
+        <add name="basicHttpRelayBinding" type="Microsoft.ServiceBus.Configuration.BasicHttpRelayBindingCollectionElement, Microsoft.ServiceBus, Culture=neutral, PublicKeyToken=31bf3856ad364e35"/>
+        <add name="webHttpRelayBinding" type="Microsoft.ServiceBus.Configuration.WebHttpRelayBindingCollectionElement, Microsoft.ServiceBus, Culture=neutral, PublicKeyToken=31bf3856ad364e35"/>
+        <add name="ws2007HttpRelayBinding" type="Microsoft.ServiceBus.Configuration.WS2007HttpRelayBindingCollectionElement, Microsoft.ServiceBus, Culture=neutral, PublicKeyToken=31bf3856ad364e35"/>
+        <add name="netTcpRelayBinding" type="Microsoft.ServiceBus.Configuration.NetTcpRelayBindingCollectionElement, Microsoft.ServiceBus, Culture=neutral, PublicKeyToken=31bf3856ad364e35"/>
+        <add name="netOnewayRelayBinding" type="Microsoft.ServiceBus.Configuration.NetOnewayRelayBindingCollectionElement, Microsoft.ServiceBus, Culture=neutral, PublicKeyToken=31bf3856ad364e35"/>
+        <add name="netEventRelayBinding" type="Microsoft.ServiceBus.Configuration.NetEventRelayBindingCollectionElement, Microsoft.ServiceBus, Culture=neutral, PublicKeyToken=31bf3856ad364e35"/>
+        <add name="netMessagingBinding" type="Microsoft.ServiceBus.Messaging.Configuration.NetMessagingBindingCollectionElement, Microsoft.ServiceBus, Culture=neutral, PublicKeyToken=31bf3856ad364e35"/>
+      </bindingExtensions>
+    </extensions>
+  </system.serviceModel><appSettings>
+    <!-- Service Bus specific app setings for messaging connections -->
+    <add key="Microsoft.ServiceBus.ConnectionString" value="Endpoint=sb://[your namespace].servicebus.windows.net;SharedSecretIssuer=owner;SharedSecretValue=[your secret]"/>
+  </appSettings>
+  <runtime>
+    <assemblyBinding xmlns="urn:schemas-microsoft-com:asm.v1">
+      <dependentAssembly>
+        <assemblyIdentity name="log4net" publicKeyToken="669e0ddf0bb1aa2a" culture="neutral"/>
+        <bindingRedirect oldVersion="0.0.0.0-1.2.12.0" newVersion="1.2.12.0"/>
+      </dependentAssembly>
+    </assemblyBinding>
+  </runtime>
+<startup><supportedRuntime version="v4.0" sku=".NETFramework,Version=v4.5"/></startup></configuration>