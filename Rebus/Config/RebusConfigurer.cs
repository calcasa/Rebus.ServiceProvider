﻿using System;
using System.Collections.Concurrent;
using System.Linq;
using System.Threading;
using Rebus.Activation;
using Rebus.Bus;
using Rebus.Compression;
using Rebus.DataBus;
using Rebus.Handlers;
using Rebus.Injection;
using Rebus.Logging;
using Rebus.Persistence.Throwing;
using Rebus.Pipeline;
using Rebus.Pipeline.Invokers;
using Rebus.Pipeline.Receive;
using Rebus.Pipeline.Send;
using Rebus.Retry;
using Rebus.Retry.ErrorTracking;
using Rebus.Retry.PoisonQueues;
using Rebus.Retry.Simple;
using Rebus.Routing;
using Rebus.Routing.TypeBased;
using Rebus.Sagas;
using Rebus.Serialization;
using Rebus.Serialization.Json;
using Rebus.Subscriptions;
using Rebus.Threading;
using Rebus.Threading.TaskParallelLibrary;
using Rebus.Timeouts;
using Rebus.Transport;
using Rebus.Workers;
using Rebus.Workers.ThreadPoolBased;
using Rebus.Retry.FailFast;
using Rebus.Time;
using Rebus.Topic;
using Rebus.Workers.TplBased;

// ReSharper disable EmptyGeneralCatchClause

namespace Rebus.Config
{
    /// <summary>
    /// Basic skeleton of the fluent configuration builder. Contains a method for each aspect that can be configured
    /// </summary>
    public class RebusConfigurer
    {
        readonly Injectionist _injectionist = new Injectionist();
        readonly Options _options = new Options();

        bool _hasBeenStarted;

        internal RebusConfigurer(IHandlerActivator handlerActivator)
        {
            if (handlerActivator == null) throw new ArgumentNullException(nameof(handlerActivator));

            _injectionist.Register(c => handlerActivator);

            if (handlerActivator is IContainerAdapter)
            {
                _injectionist.Register(c => (IContainerAdapter)handlerActivator);
            }
        }

        /// <summary>
        /// Configures how Rebus logs stuff that happens
        /// </summary>
        public RebusConfigurer Logging(Action<RebusLoggingConfigurer> configurer)
        {
            if (configurer == null) throw new ArgumentNullException(nameof(configurer));
            configurer(new RebusLoggingConfigurer(_injectionist));
            return this;
        }

        /// <summary>
        /// Configures how Rebus sends/receives messages by allowing for choosing which implementation of <see cref="ITransport"/> to use
        /// </summary>
        public RebusConfigurer Transport(Action<StandardConfigurer<ITransport>> configurer)
        {
            if (configurer == null) throw new ArgumentNullException(nameof(configurer));
            configurer(new StandardConfigurer<ITransport>(_injectionist, _options));
            return this;
        }

        /// <summary>
        /// Configures how Rebus routes messages by allowing for choosing which implementation of <see cref="IRouter"/> to use
        /// </summary>
        public RebusConfigurer Routing(Action<StandardConfigurer<IRouter>> configurer)
        {
            if (configurer == null) throw new ArgumentNullException(nameof(configurer));
            configurer(new StandardConfigurer<IRouter>(_injectionist, _options));
            return this;
        }

        /// <summary>
        /// Configures how Rebus persists saga data by allowing for choosing which implementation of <see cref="ISagaStorage"/> to use
        /// </summary>
        public RebusConfigurer Sagas(Action<StandardConfigurer<ISagaStorage>> configurer)
        {
            if (configurer == null) throw new ArgumentNullException(nameof(configurer));
            configurer(new StandardConfigurer<ISagaStorage>(_injectionist, _options));
            return this;
        }

        /// <summary>
        /// Configures how Rebus persists subscriptions by allowing for choosing which implementation of <see cref="ISubscriptionStorage"/> to use
        /// </summary>
        public RebusConfigurer Subscriptions(Action<StandardConfigurer<ISubscriptionStorage>> configurer)
        {
            if (configurer == null) throw new ArgumentNullException(nameof(configurer));
            configurer(new StandardConfigurer<ISubscriptionStorage>(_injectionist, _options));
            return this;
        }

        /// <summary>
        /// Configures how Rebus serializes messages by allowing for choosing which implementation of <see cref="ISerializer"/> to use
        /// </summary>
        public RebusConfigurer Serialization(Action<StandardConfigurer<ISerializer>> configurer)
        {
            if (configurer == null) throw new ArgumentNullException(nameof(configurer));
            configurer(new StandardConfigurer<ISerializer>(_injectionist, _options));
            return this;
        }

        /// <summary>
        /// Configures how Rebus defers messages to the future by allowing for choosing which implementation of <see cref="ITimeoutManager"/> to use
        /// </summary>
        public RebusConfigurer Timeouts(Action<StandardConfigurer<ITimeoutManager>> configurer)
        {
            if (configurer == null) throw new ArgumentNullException(nameof(configurer));
            configurer(new StandardConfigurer<ITimeoutManager>(_injectionist, _options));
            return this;
        }

        /// <summary>
        /// Configures additional options about how Rebus works
        /// </summary>
        public RebusConfigurer Options(Action<OptionsConfigurer> configurer)
        {
            if (configurer == null) throw new ArgumentNullException(nameof(configurer));
            configurer(new OptionsConfigurer(_options, _injectionist));
            return this;
        }

        /// <summary>
        /// Finishes the setup of the bus, using default implementations for the options that have not explicitly been set.
        /// The only requirement, is that you must call <see cref="Transport"/> and select which transport to use - everything
        /// else can run with a default option. It should be noted though, that several of the defaults (e.g. in-mem persistence
        /// options for saga storage, subscriptions, and timeouts) are not meant for production use, and should probably be
        /// replaced by something that is actually persistent.
        /// </summary>
        public IBus Start()
        {
#if HAS_CONFIGURATION_MANAGER
            // force the silly configuration subsystem to initialize itself as a service to users, thus
            // avoiding the oft-encountered stupid Entity Framework initialization exception
            // complaining that something in Rebus' transaction context is not serializable
            System.Configuration.ConfigurationManager.GetSection("system.xml/xmlReader");
            // if you want to know more about this issue, check this out: https://docs.microsoft.com/en-us/dotnet/framework/migration-guide/mitigation-deserialization-of-objects-across-app-domains
#endif

            VerifyRequirements();

            _injectionist.Register(c => _options);
            _injectionist.Register(c => new CancellationTokenSource());
            _injectionist.Register(c => c.Get<CancellationTokenSource>().Token);

            PossiblyRegisterDefault<IRebusLoggerFactory>(c => new ConsoleLoggerFactory(true));
            
            PossiblyRegisterDefault<IRebusTime>(c => new DefaultRebusTime());

            //PossiblyRegisterDefault<IAsyncTaskFactory>(c => new TimerAsyncTaskFactory(c.Get<IRebusLoggerFactory>()));
            PossiblyRegisterDefault<IAsyncTaskFactory>(c =>
            {
                var rebusLoggerFactory = c.Get<IRebusLoggerFactory>();
                return new TplAsyncTaskFactory(rebusLoggerFactory);
            });

            PossiblyRegisterDefault<IRouter>(c =>
            {
                var rebusLoggerFactory = c.Get<IRebusLoggerFactory>();
                return new TypeBasedRouter(rebusLoggerFactory);
            });

            PossiblyRegisterDefault<ISubscriptionStorage>(c => new DisabledSubscriptionStorage());

            PossiblyRegisterDefault<ISagaStorage>(c => new DisabledSagaStorage());

            PossiblyRegisterDefault<ITimeoutManager>(c => new DisabledTimeoutManager());

            PossiblyRegisterDefault<ISerializer>(c => new JsonSerializer());

            PossiblyRegisterDefault<IPipelineInvoker>(c =>
            {
                var pipeline = c.Get<IPipeline>();
                return new DefaultPipelineInvokerNew(pipeline);
            });

            PossiblyRegisterDefault<IBackoffStrategy>(c =>
            {
                var backoffTimes = new[]
                {
                    // 10 s
                    Enumerable.Repeat(TimeSpan.FromMilliseconds(100), 10),

                    // on and on
                    Enumerable.Repeat(TimeSpan.FromMilliseconds(250), 1)
                };

                return new DefaultBackoffStrategy(backoffTimes.SelectMany(e => e));
            });

            PossiblyRegisterDefault<IWorkerFactory>(c =>
            {
                var transport = c.Get<ITransport>();
                var rebusLoggerFactory = c.Get<IRebusLoggerFactory>();
                var pipelineInvoker = c.Get<IPipelineInvoker>();
                var options = c.Get<Options>();
                var busLifetimeEvents = c.Get<BusLifetimeEvents>();
                var backoffStrategy = c.Get<IBackoffStrategy>();
                return new ThreadPoolWorkerFactory(transport, rebusLoggerFactory, pipelineInvoker, options, c.Get<RebusBus>, busLifetimeEvents, backoffStrategy);
            });

            //PossiblyRegisterDefault<IWorkerFactory>(c =>
            //{
            //    var transport = c.Get<ITransport>();
            //    var loggerFactory = c.Get<IRebusLoggerFactory>();
            //    var pipelineInvoker = c.Get<IPipelineInvoker>();
            //    var options = c.Get<Options>();
            //    var busLifetimeEvents = c.Get<BusLifetimeEvents>();
            //    var backoffStrategy = c.Get<IBackoffStrategy>();
            //    return new TplWorkerFactory(transport, loggerFactory, pipelineInvoker, options, c.Get<RebusBus>, busLifetimeEvents, backoffStrategy);
            //});

            PossiblyRegisterDefault<IErrorTracker>(c =>
            {
                var transport = c.Get<ITransport>();
                var settings = c.Get<SimpleRetryStrategySettings>();
                var rebusLoggerFactory = c.Get<IRebusLoggerFactory>();
                var asyncTaskFactory = c.Get<IAsyncTaskFactory>();
                var rebusTime = c.Get<IRebusTime>();
                return new InMemErrorTracker(settings, rebusLoggerFactory, asyncTaskFactory, transport, rebusTime);
            });

            PossiblyRegisterDefault<IErrorHandler>(c =>
            {
                var settings = c.Get<SimpleRetryStrategySettings>();
                var transport = c.Get<ITransport>();
                var rebusLoggerFactory = c.Get<IRebusLoggerFactory>();
                return new PoisonQueueErrorHandler(settings, transport, rebusLoggerFactory);
            });

            PossiblyRegisterDefault<IFailFastChecker>(c => new FailFastChecker());

            PossiblyRegisterDefault<IRetryStrategy>(c =>
            {
                var simpleRetryStrategySettings = c.Get<SimpleRetryStrategySettings>();
                var errorTracker = c.Get<IErrorTracker>();
                var errorHandler = c.Get<IErrorHandler>();
                return new SimpleRetryStrategy(simpleRetryStrategySettings, errorTracker, errorHandler);
            });

            PossiblyRegisterDefault(c => new SimpleRetryStrategySettings());

            PossiblyRegisterDefault(c =>
            {
                var transport = c.Get<ITransport>();
                var timeoutManager = c.Get<ITimeoutManager>();
                var rebusLoggerFactory = c.Get<IRebusLoggerFactory>();
                var asyncTaskFactory = c.Get<IAsyncTaskFactory>();
                return new HandleDeferredMessagesStep(timeoutManager, transport, _options, rebusLoggerFactory, asyncTaskFactory);
            });

            PossiblyRegisterDefault(c => c.Get<IRetryStrategy>().GetRetryStep());

            PossiblyRegisterDefault<IPipeline>(c =>
            {
                var serializer = c.Get<ISerializer>();
                var transport = c.Get<ITransport>();
                var rebusLoggerFactory = c.Get<IRebusLoggerFactory>();
<<<<<<< HEAD
                var rebusTime = c.Get<IRebusTime>();
=======
                var options = c.Get<Options>();
>>>>>>> a3913013

                return new DefaultPipeline()
                    .OnReceive(c.Get<IRetryStrategyStep>())
                    .OnReceive(new FailFastStep(c.Get<IErrorTracker>(), c.Get<IFailFastChecker>()))
                    .OnReceive(c.Get<HandleDeferredMessagesStep>())
                    .OnReceive(new DeserializeIncomingMessageStep(serializer))
                    .OnReceive(new HandleRoutingSlipsStep(transport, serializer))
                    .OnReceive(new ActivateHandlersStep(c.Get<IHandlerActivator>()))
                    .OnReceive(new LoadSagaDataStep(c.Get<ISagaStorage>(), rebusLoggerFactory))
                    .OnReceive(new DispatchIncomingMessageStep(rebusLoggerFactory))

<<<<<<< HEAD
                    .OnSend(new AssignDefaultHeadersStep(transport, rebusTime))
=======
                    .OnSend(new AssignDefaultHeadersStep(transport, options.DefaultReturnAddressOrNull))
>>>>>>> a3913013
                    .OnSend(new FlowCorrelationIdStep())
                    .OnSend(new AutoHeadersOutgoingStep())
                    .OnSend(new SerializeOutgoingMessageStep(serializer))
                    .OnSend(new ValidateOutgoingMessageStep())
                    .OnSend(new SendOutgoingMessageStep(transport, rebusLoggerFactory));
            });

            RegisterDecorator<IPipeline>(c => new PipelineCache(c.Get<IPipeline>()));

            PossiblyRegisterDefault(c => new BusLifetimeEvents());

            PossiblyRegisterDefault<IDataBus>(c => new DisabledDataBus());

            PossiblyRegisterDefault<ITopicNameConvention>(c => new DefaultTopicNameConvention());

            // configuration hack - keep these two bad boys around to have them available at the last moment before returning the built bus instance...
            Action startAction = null;

            PossiblyRegisterDefault(c => new RebusBus(
                c.Get<IWorkerFactory>(),
                c.Get<IRouter>(),
                c.Get<ITransport>(),
                c.Get<IPipelineInvoker>(),
                c.Get<ISubscriptionStorage>(),
                _options,
                c.Get<IRebusLoggerFactory>(),
                c.Get<BusLifetimeEvents>(),
                c.Get<IDataBus>(),
                c.Get<ITopicNameConvention>(),
                c.Get<IRebusTime>()
            ));

            // since an error during resolution does not give access to disposable instances, we need to do this
            var disposableInstancesTrackedFromInitialResolution = new ConcurrentStack<IDisposable>();

            PossiblyRegisterDefault<IBus>(c =>
            {
                try
                {
                    var bus = c.Get<RebusBus>();
                    var cancellationTokenSource = c.Get<CancellationTokenSource>();

                    bus.Disposed += () =>
                    {
                        cancellationTokenSource.Cancel();

                        var disposableInstances = c.TrackedInstances.OfType<IDisposable>().Reverse();

                        foreach (var disposableInstance in disposableInstances)
                        {
                            disposableInstance.Dispose();
                        }
                    };

                    var initializableInstances = c.TrackedInstances.OfType<IInitializable>();

                    foreach (var initializableInstance in initializableInstances)
                    {
                        initializableInstance.Initialize();
                    }

                    // and then we set the startAction
                    startAction = () => bus.Start(_options.NumberOfWorkers);

                    return bus;
                }
                catch
                {
                    // stash'em here quick!
                    foreach (var disposable in c.TrackedInstances.OfType<IDisposable>())
                    {
                        disposableInstancesTrackedFromInitialResolution.Push(disposable);
                    }
                    throw;
                }
            });

            _injectionist.Decorate<IHandlerActivator>(c =>
            {
                var handlerActivator = c.Get<IHandlerActivator>();
                var subscriptionStorage = c.Get<ISubscriptionStorage>();
                var internalHandlersContributor = new InternalHandlersContributor(handlerActivator, subscriptionStorage);
                return internalHandlersContributor;
            });

            _injectionist.Decorate<ISerializer>(c =>
            {
                var serializer = c.Get<ISerializer>();
                var zipper = new Zipper();
                var unzippingSerializerDecorator = new UnzippingSerializerDecorator(serializer, zipper);
                return unzippingSerializerDecorator;
            });

            try
            {
                var busResolutionResult = _injectionist.Get<IBus>();
                var busInstance = busResolutionResult.Instance;

                // if there is a container adapter among the tracked instances, hand it the bus instance
                var containerAdapter = busResolutionResult.TrackedInstances
                    .OfType<IContainerAdapter>()
                    .FirstOrDefault();

                containerAdapter?.SetBus(busInstance);

                // and NOW we are ready to start the bus if there is a startAction
                startAction?.Invoke();

                _hasBeenStarted = true;

                return busInstance;
            }
            catch
            {
                while (disposableInstancesTrackedFromInitialResolution.TryPop(out var disposable))
                {
                    try
                    {
                        disposable.Dispose();
                    }
                    catch { } //< disposables must never throw, but sometimes they do
                }
                throw;
            }
        }

        void VerifyRequirements()
        {
            if (_hasBeenStarted)
            {
                throw new InvalidOperationException("This configurer has already had .Start() called on it - this is not allowed, because it cannot be guaranteed that configuration extensions make their registrations in a way that allows for being called more than once. If you need to create multiple bus instances, please wrap the configuration from Configure.With(...) and on in a function that you can call multiple times.");
            }

            if (!_injectionist.Has<ITransport>())
            {
                throw new Rebus.Exceptions.RebusConfigurationException(
                    "No transport has been configured! You need to call .Transport(t => t.Use***) in order" +
                    " to select which kind of queueing system you want to use to transport messages. If" +
                    " you want something lightweight (possibly for testing?) you can use .Transport(t => t.UseInMemoryTransport(...))");
            }
        }

        void PossiblyRegisterDefault<TService>(Func<IResolutionContext, TService> factoryMethod)
        {
            if (_injectionist.Has<TService>()) return;

            _injectionist.Register(factoryMethod);
        }

        void RegisterDecorator<TService>(Func<IResolutionContext, TService> factoryMethod)
        {
            _injectionist.Decorate(factoryMethod);
        }
    }
}<|MERGE_RESOLUTION|>--- conflicted
+++ resolved
@@ -277,11 +277,8 @@
                 var serializer = c.Get<ISerializer>();
                 var transport = c.Get<ITransport>();
                 var rebusLoggerFactory = c.Get<IRebusLoggerFactory>();
-<<<<<<< HEAD
+                var options = c.Get<Options>();
                 var rebusTime = c.Get<IRebusTime>();
-=======
-                var options = c.Get<Options>();
->>>>>>> a3913013
 
                 return new DefaultPipeline()
                     .OnReceive(c.Get<IRetryStrategyStep>())
@@ -293,11 +290,7 @@
                     .OnReceive(new LoadSagaDataStep(c.Get<ISagaStorage>(), rebusLoggerFactory))
                     .OnReceive(new DispatchIncomingMessageStep(rebusLoggerFactory))
 
-<<<<<<< HEAD
-                    .OnSend(new AssignDefaultHeadersStep(transport, rebusTime))
-=======
-                    .OnSend(new AssignDefaultHeadersStep(transport, options.DefaultReturnAddressOrNull))
->>>>>>> a3913013
+                    .OnSend(new AssignDefaultHeadersStep(transport, rebusTime, options.DefaultReturnAddressOrNull))
                     .OnSend(new FlowCorrelationIdStep())
                     .OnSend(new AutoHeadersOutgoingStep())
                     .OnSend(new SerializeOutgoingMessageStep(serializer))
