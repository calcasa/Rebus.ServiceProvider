--- conflicted
+++ resolved
@@ -1,225 +1,120 @@
-<<<<<<< HEAD
-﻿<?xml version="1.0" encoding="utf-8"?>
-<Project ToolsVersion="12.0" DefaultTargets="Build" xmlns="http://schemas.microsoft.com/developer/msbuild/2003">
-  <Import Project="$(MSBuildExtensionsPath)\$(MSBuildToolsVersion)\Microsoft.Common.props" Condition="Exists('$(MSBuildExtensionsPath)\$(MSBuildToolsVersion)\Microsoft.Common.props')" />
-  <PropertyGroup>
-    <Configuration Condition=" '$(Configuration)' == '' ">Debug</Configuration>
-    <Platform Condition=" '$(Platform)' == '' ">AnyCPU</Platform>
-    <ProjectGuid>{7E79A4E0-2DD2-4200-AD03-C6E8379C34CB}</ProjectGuid>
-    <OutputType>Library</OutputType>
-    <AppDesignerFolder>Properties</AppDesignerFolder>
-    <RootNamespace>Rebus.AzureStorage.Tests</RootNamespace>
-    <AssemblyName>Rebus.AzureStorage.Tests</AssemblyName>
-    <TargetFrameworkVersion>v4.5</TargetFrameworkVersion>
-    <FileAlignment>512</FileAlignment>
-  </PropertyGroup>
-  <PropertyGroup Condition=" '$(Configuration)|$(Platform)' == 'Debug|AnyCPU' ">
-    <DebugSymbols>true</DebugSymbols>
-    <DebugType>full</DebugType>
-    <Optimize>false</Optimize>
-    <OutputPath>bin\Debug\</OutputPath>
-    <DefineConstants>DEBUG;TRACE</DefineConstants>
-    <ErrorReport>prompt</ErrorReport>
-    <WarningLevel>4</WarningLevel>
-  </PropertyGroup>
-  <PropertyGroup Condition=" '$(Configuration)|$(Platform)' == 'Release|AnyCPU' ">
-    <DebugType>pdbonly</DebugType>
-    <Optimize>true</Optimize>
-    <OutputPath>bin\Release\</OutputPath>
-    <DefineConstants>TRACE</DefineConstants>
-    <ErrorReport>prompt</ErrorReport>
-    <WarningLevel>4</WarningLevel>
-  </PropertyGroup>
-  <ItemGroup>
-    <Reference Include="Microsoft.Azure.KeyVault.Core">
-      <HintPath>..\packages\Microsoft.Azure.KeyVault.Core.1.0.0\lib\net40\Microsoft.Azure.KeyVault.Core.dll</HintPath>
-    </Reference>
-    <Reference Include="Microsoft.Data.Edm">
-      <HintPath>..\packages\Microsoft.Data.Edm.5.6.4\lib\net40\Microsoft.Data.Edm.dll</HintPath>
-      <Private>True</Private>
-    </Reference>
-    <Reference Include="Microsoft.Data.OData, Version=5.6.4.0, Culture=neutral, PublicKeyToken=31bf3856ad364e35, processorArchitecture=MSIL">
-      <HintPath>..\packages\Microsoft.Data.OData.5.6.4\lib\net40\Microsoft.Data.OData.dll</HintPath>
-    </Reference>
-    <Reference Include="Microsoft.Data.Services.Client, Version=5.6.4.0, Culture=neutral, PublicKeyToken=31bf3856ad364e35, processorArchitecture=MSIL">
-      <HintPath>..\packages\Microsoft.Data.Services.Client.5.6.4\lib\net40\Microsoft.Data.Services.Client.dll</HintPath>
-    </Reference>
-    <Reference Include="Microsoft.WindowsAzure.Storage, Version=7.0.0.0, Culture=neutral, PublicKeyToken=31bf3856ad364e35, processorArchitecture=MSIL">
-      <HintPath>..\packages\WindowsAzure.Storage.7.0.0\lib\net40\Microsoft.WindowsAzure.Storage.dll</HintPath>
-      <Private>True</Private>
-    </Reference>
-    <Reference Include="Newtonsoft.Json, Version=8.0.0.0, Culture=neutral, PublicKeyToken=30ad4fe6b2a6aeed, processorArchitecture=MSIL">
-      <HintPath>..\packages\Newtonsoft.Json.8.0.3\lib\net45\Newtonsoft.Json.dll</HintPath>
-      <Private>True</Private>
-    </Reference>
-    <Reference Include="nunit.framework, Version=2.6.4.14350, Culture=neutral, PublicKeyToken=96d09a1eb7f44a77, processorArchitecture=MSIL">
-      <HintPath>..\packages\NUnit.2.6.4\lib\nunit.framework.dll</HintPath>
-      <Private>True</Private>
-    </Reference>
-    <Reference Include="System" />
-    <Reference Include="System.Configuration" />
-    <Reference Include="System.Core" />
-    <Reference Include="System.Spatial">
-      <HintPath>..\packages\System.Spatial.5.6.4\lib\net40\System.Spatial.dll</HintPath>
-      <Private>True</Private>
-    </Reference>
-    <Reference Include="System.Xml.Linq" />
-    <Reference Include="System.Data.DataSetExtensions" />
-    <Reference Include="Microsoft.CSharp" />
-    <Reference Include="System.Data" />
-    <Reference Include="System.Xml" />
-  </ItemGroup>
-  <ItemGroup>
-    <Compile Include="DataBus\AzureStorageDataBusStorageFactory.cs" />
-    <Compile Include="DataBus\AzureStorageDataBusStorageGeneralDataBusStorageTests.cs" />
-    <Compile Include="Sagas\AzureStorageConcurrencyHandling.cs" />
-    <Compile Include="Sagas\AzureStorageSagaSnapshotStorageFactory.cs" />
-    <Compile Include="Sagas\AzureStorageSagaStorageBasicLoadAndSaveAndFindOperations.cs" />
-    <Compile Include="Sagas\AzureStorageSagaStorageFactory.cs" />
-    <Compile Include="Sagas\AzureStorageSnapshotStorageTests.cs" />
-    <Compile Include="Subscriptions\AzureStorageSubscriptionStorageFactory.cs" />
-    <Compile Include="AzureStorageFactoryBase.cs" />
-    <Compile Include="Subscriptions\AzureSubscriptionStorageBasicSubscriptionOperations.cs" />
-    <Compile Include="Transport\AzureStorageQueuesTransportFactory.cs" />
-    <Compile Include="Transport\AzureStorageQueuesTransportMessageExpiration.cs" />
-    <Compile Include="Transport\AzureStorageQueuesTransportBasicSendReceive.cs" />
-    <Compile Include="Transport\NativeDeferTest.cs" />
-    <Compile Include="Properties\AssemblyInfo.cs" />
-    <Compile Include="TestCategory.cs" />
-  </ItemGroup>
-  <ItemGroup>
-    <None Include="app.config" />
-    <None Include="packages.config" />
-  </ItemGroup>
-  <ItemGroup>
-    <ProjectReference Include="..\Rebus.AzureStorage\Rebus.AzureStorage.csproj">
-      <Project>{F3C81A1A-E167-4277-8CE4-5BB6E52DD237}</Project>
-      <Name>Rebus.AzureStorage</Name>
-    </ProjectReference>
-    <ProjectReference Include="..\Rebus.Tests\Rebus.Tests.csproj">
-      <Project>{959C65AB-D21A-4582-BC4F-06D1425FF274}</Project>
-      <Name>Rebus.Tests</Name>
-    </ProjectReference>
-    <ProjectReference Include="..\Rebus\Rebus.csproj">
-      <Project>{7D7B7B36-6298-4E85-9A0E-1B415C5B9D12}</Project>
-      <Name>Rebus</Name>
-    </ProjectReference>
-  </ItemGroup>
-  <ItemGroup>
-    <Content Include="azure_storage_connection_string.txt" />
-  </ItemGroup>
-  <ItemGroup />
-  <Import Project="$(MSBuildToolsPath)\Microsoft.CSharp.targets" />
-=======
-﻿<?xml version="1.0" encoding="utf-8"?>
-<Project ToolsVersion="12.0" DefaultTargets="Build" xmlns="http://schemas.microsoft.com/developer/msbuild/2003">
-  <Import Project="$(MSBuildExtensionsPath)\$(MSBuildToolsVersion)\Microsoft.Common.props" Condition="Exists('$(MSBuildExtensionsPath)\$(MSBuildToolsVersion)\Microsoft.Common.props')" />
-  <PropertyGroup>
-    <Configuration Condition=" '$(Configuration)' == '' ">Debug</Configuration>
-    <Platform Condition=" '$(Platform)' == '' ">AnyCPU</Platform>
-    <ProjectGuid>{7E79A4E0-2DD2-4200-AD03-C6E8379C34CB}</ProjectGuid>
-    <OutputType>Library</OutputType>
-    <AppDesignerFolder>Properties</AppDesignerFolder>
-    <RootNamespace>Rebus.AzureStorage.Tests</RootNamespace>
-    <AssemblyName>Rebus.AzureStorage.Tests</AssemblyName>
-    <TargetFrameworkVersion>v4.5</TargetFrameworkVersion>
-    <FileAlignment>512</FileAlignment>
-  </PropertyGroup>
-  <PropertyGroup Condition=" '$(Configuration)|$(Platform)' == 'Debug|AnyCPU' ">
-    <DebugSymbols>true</DebugSymbols>
-    <DebugType>full</DebugType>
-    <Optimize>false</Optimize>
-    <OutputPath>bin\Debug\</OutputPath>
-    <DefineConstants>DEBUG;TRACE</DefineConstants>
-    <ErrorReport>prompt</ErrorReport>
-    <WarningLevel>4</WarningLevel>
-  </PropertyGroup>
-  <PropertyGroup Condition=" '$(Configuration)|$(Platform)' == 'Release|AnyCPU' ">
-    <DebugType>pdbonly</DebugType>
-    <Optimize>true</Optimize>
-    <OutputPath>bin\Release\</OutputPath>
-    <DefineConstants>TRACE</DefineConstants>
-    <ErrorReport>prompt</ErrorReport>
-    <WarningLevel>4</WarningLevel>
-  </PropertyGroup>
-  <ItemGroup>
-    <Reference Include="Microsoft.Azure.KeyVault.Core">
-      <HintPath>..\packages\Microsoft.Azure.KeyVault.Core.1.0.0\lib\net40\Microsoft.Azure.KeyVault.Core.dll</HintPath>
-    </Reference>
-    <Reference Include="Microsoft.Data.Edm">
-      <HintPath>..\packages\Microsoft.Data.Edm.5.6.4\lib\net40\Microsoft.Data.Edm.dll</HintPath>
-      <Private>True</Private>
-    </Reference>
-    <Reference Include="Microsoft.Data.OData, Version=5.6.4.0, Culture=neutral, PublicKeyToken=31bf3856ad364e35, processorArchitecture=MSIL">
-      <HintPath>..\packages\Microsoft.Data.OData.5.6.4\lib\net40\Microsoft.Data.OData.dll</HintPath>
-    </Reference>
-    <Reference Include="Microsoft.Data.Services.Client, Version=5.6.4.0, Culture=neutral, PublicKeyToken=31bf3856ad364e35, processorArchitecture=MSIL">
-      <HintPath>..\packages\Microsoft.Data.Services.Client.5.6.4\lib\net40\Microsoft.Data.Services.Client.dll</HintPath>
-    </Reference>
-    <Reference Include="Microsoft.WindowsAzure.Storage, Version=7.0.0.0, Culture=neutral, PublicKeyToken=31bf3856ad364e35, processorArchitecture=MSIL">
-      <HintPath>..\packages\WindowsAzure.Storage.7.0.0\lib\net40\Microsoft.WindowsAzure.Storage.dll</HintPath>
-      <Private>True</Private>
-    </Reference>
-    <Reference Include="Newtonsoft.Json, Version=8.0.0.0, Culture=neutral, PublicKeyToken=30ad4fe6b2a6aeed, processorArchitecture=MSIL">
-      <HintPath>..\packages\Newtonsoft.Json.8.0.3\lib\net45\Newtonsoft.Json.dll</HintPath>
-      <Private>True</Private>
-    </Reference>
-    <Reference Include="nunit.framework, Version=2.6.4.14350, Culture=neutral, PublicKeyToken=96d09a1eb7f44a77, processorArchitecture=MSIL">
-      <HintPath>..\packages\NUnit.2.6.4\lib\nunit.framework.dll</HintPath>
-      <Private>True</Private>
-    </Reference>
-    <Reference Include="System" />
-    <Reference Include="System.Configuration" />
-    <Reference Include="System.Core" />
-    <Reference Include="System.Spatial">
-      <HintPath>..\packages\System.Spatial.5.6.4\lib\net40\System.Spatial.dll</HintPath>
-      <Private>True</Private>
-    </Reference>
-    <Reference Include="System.Xml.Linq" />
-    <Reference Include="System.Data.DataSetExtensions" />
-    <Reference Include="Microsoft.CSharp" />
-    <Reference Include="System.Data" />
-    <Reference Include="System.Xml" />
-  </ItemGroup>
-  <ItemGroup>
-    <Compile Include="DataBus\AzureBlobsDataBusStorageFactory.cs" />
-    <Compile Include="DataBus\AzureBlobsDataBusStorageTest.cs" />
-    <Compile Include="TestConfig.cs" />
-    <Compile Include="Transport\AzureStorageQueuesTransportFactory.cs" />
-    <Compile Include="Transport\AzureStorageQueuesTransportMessageExpiration.cs" />
-    <Compile Include="Transport\AzureStorageQueuesTransportBasicSendReceive.cs" />
-    <Compile Include="Transport\NativeDeferTest.cs" />
-    <Compile Include="Properties\AssemblyInfo.cs" />
-    <Compile Include="TestCategory.cs" />
-  </ItemGroup>
-  <ItemGroup>
-    <None Include="app.config" />
-    <None Include="packages.config" />
-  </ItemGroup>
-  <ItemGroup>
-    <ProjectReference Include="..\Rebus.AzureStorage\Rebus.AzureStorage.csproj">
-      <Project>{F3C81A1A-E167-4277-8CE4-5BB6E52DD237}</Project>
-      <Name>Rebus.AzureStorage</Name>
-    </ProjectReference>
-    <ProjectReference Include="..\Rebus.Tests\Rebus.Tests.csproj">
-      <Project>{959C65AB-D21A-4582-BC4F-06D1425FF274}</Project>
-      <Name>Rebus.Tests</Name>
-    </ProjectReference>
-    <ProjectReference Include="..\Rebus\Rebus.csproj">
-      <Project>{7D7B7B36-6298-4E85-9A0E-1B415C5B9D12}</Project>
-      <Name>Rebus</Name>
-    </ProjectReference>
-  </ItemGroup>
-  <ItemGroup>
-    <Content Include="azure_storage_connection_string.txt" />
-  </ItemGroup>
-  <Import Project="$(MSBuildToolsPath)\Microsoft.CSharp.targets" />
->>>>>>> d41510bf
-  <!-- To modify your build process, add your task inside one of the targets below and uncomment it. 
-       Other similar extension points exist, see Microsoft.Common.targets.
-  <Target Name="BeforeBuild">
-  </Target>
-  <Target Name="AfterBuild">
-  </Target>
-  -->
+﻿<?xml version="1.0" encoding="utf-8"?>
+<Project ToolsVersion="12.0" DefaultTargets="Build" xmlns="http://schemas.microsoft.com/developer/msbuild/2003">
+  <Import Project="$(MSBuildExtensionsPath)\$(MSBuildToolsVersion)\Microsoft.Common.props" Condition="Exists('$(MSBuildExtensionsPath)\$(MSBuildToolsVersion)\Microsoft.Common.props')" />
+  <PropertyGroup>
+    <Configuration Condition=" '$(Configuration)' == '' ">Debug</Configuration>
+    <Platform Condition=" '$(Platform)' == '' ">AnyCPU</Platform>
+    <ProjectGuid>{7E79A4E0-2DD2-4200-AD03-C6E8379C34CB}</ProjectGuid>
+    <OutputType>Library</OutputType>
+    <AppDesignerFolder>Properties</AppDesignerFolder>
+    <RootNamespace>Rebus.AzureStorage.Tests</RootNamespace>
+    <AssemblyName>Rebus.AzureStorage.Tests</AssemblyName>
+    <TargetFrameworkVersion>v4.5</TargetFrameworkVersion>
+    <FileAlignment>512</FileAlignment>
+  </PropertyGroup>
+  <PropertyGroup Condition=" '$(Configuration)|$(Platform)' == 'Debug|AnyCPU' ">
+    <DebugSymbols>true</DebugSymbols>
+    <DebugType>full</DebugType>
+    <Optimize>false</Optimize>
+    <OutputPath>bin\Debug\</OutputPath>
+    <DefineConstants>DEBUG;TRACE</DefineConstants>
+    <ErrorReport>prompt</ErrorReport>
+    <WarningLevel>4</WarningLevel>
+  </PropertyGroup>
+  <PropertyGroup Condition=" '$(Configuration)|$(Platform)' == 'Release|AnyCPU' ">
+    <DebugType>pdbonly</DebugType>
+    <Optimize>true</Optimize>
+    <OutputPath>bin\Release\</OutputPath>
+    <DefineConstants>TRACE</DefineConstants>
+    <ErrorReport>prompt</ErrorReport>
+    <WarningLevel>4</WarningLevel>
+  </PropertyGroup>
+  <ItemGroup>
+    <Reference Include="Microsoft.Azure.KeyVault.Core">
+      <HintPath>..\packages\Microsoft.Azure.KeyVault.Core.1.0.0\lib\net40\Microsoft.Azure.KeyVault.Core.dll</HintPath>
+    </Reference>
+    <Reference Include="Microsoft.Data.Edm">
+      <HintPath>..\packages\Microsoft.Data.Edm.5.6.4\lib\net40\Microsoft.Data.Edm.dll</HintPath>
+      <Private>True</Private>
+    </Reference>
+    <Reference Include="Microsoft.Data.OData, Version=5.6.4.0, Culture=neutral, PublicKeyToken=31bf3856ad364e35, processorArchitecture=MSIL">
+      <HintPath>..\packages\Microsoft.Data.OData.5.6.4\lib\net40\Microsoft.Data.OData.dll</HintPath>
+    </Reference>
+    <Reference Include="Microsoft.Data.Services.Client, Version=5.6.4.0, Culture=neutral, PublicKeyToken=31bf3856ad364e35, processorArchitecture=MSIL">
+      <HintPath>..\packages\Microsoft.Data.Services.Client.5.6.4\lib\net40\Microsoft.Data.Services.Client.dll</HintPath>
+    </Reference>
+    <Reference Include="Microsoft.WindowsAzure.Storage, Version=7.0.0.0, Culture=neutral, PublicKeyToken=31bf3856ad364e35, processorArchitecture=MSIL">
+      <HintPath>..\packages\WindowsAzure.Storage.7.0.0\lib\net40\Microsoft.WindowsAzure.Storage.dll</HintPath>
+      <Private>True</Private>
+    </Reference>
+    <Reference Include="Newtonsoft.Json, Version=8.0.0.0, Culture=neutral, PublicKeyToken=30ad4fe6b2a6aeed, processorArchitecture=MSIL">
+      <HintPath>..\packages\Newtonsoft.Json.8.0.3\lib\net45\Newtonsoft.Json.dll</HintPath>
+      <Private>True</Private>
+    </Reference>
+    <Reference Include="nunit.framework, Version=2.6.4.14350, Culture=neutral, PublicKeyToken=96d09a1eb7f44a77, processorArchitecture=MSIL">
+      <HintPath>..\packages\NUnit.2.6.4\lib\nunit.framework.dll</HintPath>
+      <Private>True</Private>
+    </Reference>
+    <Reference Include="System" />
+    <Reference Include="System.Configuration" />
+    <Reference Include="System.Core" />
+    <Reference Include="System.Spatial">
+      <HintPath>..\packages\System.Spatial.5.6.4\lib\net40\System.Spatial.dll</HintPath>
+      <Private>True</Private>
+    </Reference>
+    <Reference Include="System.Xml.Linq" />
+    <Reference Include="System.Data.DataSetExtensions" />
+    <Reference Include="Microsoft.CSharp" />
+    <Reference Include="System.Data" />
+    <Reference Include="System.Xml" />
+  </ItemGroup>
+  <ItemGroup>
+    <Compile Include="DataBus\AzureBlobsDataBusStorageFactory.cs" />
+    <Compile Include="DataBus\AzureBlobsDataBusStorageTest.cs" />
+    <Compile Include="TestConfig.cs" />
+    <Compile Include="Sagas\AzureStorageConcurrencyHandling.cs" />
+    <Compile Include="Sagas\AzureStorageSagaSnapshotStorageFactory.cs" />
+    <Compile Include="Sagas\AzureStorageSagaStorageBasicLoadAndSaveAndFindOperations.cs" />
+    <Compile Include="Sagas\AzureStorageSagaStorageFactory.cs" />
+    <Compile Include="Sagas\AzureStorageSnapshotStorageTests.cs" />
+    <Compile Include="Subscriptions\AzureStorageSubscriptionStorageFactory.cs" />
+    <Compile Include="AzureStorageFactoryBase.cs" />
+    <Compile Include="Subscriptions\AzureSubscriptionStorageBasicSubscriptionOperations.cs" />
+    <Compile Include="Transport\AzureStorageQueuesTransportFactory.cs" />
+    <Compile Include="Transport\AzureStorageQueuesTransportMessageExpiration.cs" />
+    <Compile Include="Transport\AzureStorageQueuesTransportBasicSendReceive.cs" />
+    <Compile Include="Transport\NativeDeferTest.cs" />
+    <Compile Include="Properties\AssemblyInfo.cs" />
+    <Compile Include="TestCategory.cs" />
+  </ItemGroup>
+  <ItemGroup>
+    <None Include="app.config" />
+    <None Include="packages.config" />
+  </ItemGroup>
+  <ItemGroup>
+    <ProjectReference Include="..\Rebus.AzureStorage\Rebus.AzureStorage.csproj">
+      <Project>{F3C81A1A-E167-4277-8CE4-5BB6E52DD237}</Project>
+      <Name>Rebus.AzureStorage</Name>
+    </ProjectReference>
+    <ProjectReference Include="..\Rebus.Tests\Rebus.Tests.csproj">
+      <Project>{959C65AB-D21A-4582-BC4F-06D1425FF274}</Project>
+      <Name>Rebus.Tests</Name>
+    </ProjectReference>
+    <ProjectReference Include="..\Rebus\Rebus.csproj">
+      <Project>{7D7B7B36-6298-4E85-9A0E-1B415C5B9D12}</Project>
+      <Name>Rebus</Name>
+    </ProjectReference>
+  </ItemGroup>
+  <ItemGroup>
+    <Content Include="azure_storage_connection_string.txt" />
+  </ItemGroup>
+  <ItemGroup />
+  <Import Project="$(MSBuildToolsPath)\Microsoft.CSharp.targets" />
+  <!-- To modify your build process, add your task inside one of the targets below and uncomment it. 
+       Other similar extension points exist, see Microsoft.Common.targets.
+  <Target Name="BeforeBuild">
+  </Target>
+  <Target Name="AfterBuild">
+  </Target>
+  -->
 </Project>