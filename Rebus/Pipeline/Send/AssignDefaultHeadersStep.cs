﻿using Rebus.Messages;
using System;
using System.Threading.Tasks;
using Rebus.Transport;
using Rebus.Extensions;
using Rebus.Time;

namespace Rebus.Pipeline.Send
{
    /// <summary>
    /// Outgoing step that sets default headers of the outgoing message.
    /// If the <see cref="Headers.MessageId"/> header has not been set, it is set to a new GUID.
    /// If the bus is not a one-way client, the <see cref="Headers.ReturnAddress"/> header is set to the address of the transport (unless the header has already been set to something else)
    /// The <see cref="Headers.SentTime"/> header is set to <see cref="DateTimeOffset.Now"/>.
    /// If the <see cref="Headers.Type"/> header has not been set, it is set to the simple assembly-qualified name of the send message type
    /// </summary>
    [StepDocumentation(@"Assigns these default headers to the outgoing message: 

1) a new GUID as the 'rbs2-msg-id' header (*).

2) a 'rbs2-return-address' (unless the bus is a one-way client) (*).

3) a 'rbs2-senttime' with the current time.

4) 'rbs2-msg-type' with the message's simple assembly-qualified type name (*).

(*) Unless explicitly set to something else")]
    public class AssignDefaultHeadersStep : IOutgoingStep
    {
        readonly IRebusTime _rebusTime;
        readonly bool _hasOwnAddress;
        readonly string _senderAddress;
        readonly string _returnAddress;

        /// <summary>
        /// Constructs the step, getting the input queue address from the given <see cref="ITransport"/>
        /// </summary>
<<<<<<< HEAD
        public AssignDefaultHeadersStep(ITransport transport, IRebusTime rebusTime)
        {
            _rebusTime = rebusTime ?? throw new ArgumentNullException(nameof(rebusTime));
            _address = transport.Address;
            _hasOwnAddress = !string.IsNullOrWhiteSpace(_address);
=======
        public AssignDefaultHeadersStep(ITransport transport, string defaultReturnAddressOrNull)
        {
            _senderAddress = transport.Address;
            _returnAddress = defaultReturnAddressOrNull ?? transport.Address;
            _hasOwnAddress = !string.IsNullOrWhiteSpace(_senderAddress);
>>>>>>> a3913013
        }

        /// <summary>
        /// Executes the step and sets the default headers
        /// </summary>
        public async Task Process(OutgoingStepContext context, Func<Task> next)
        {
            var message = context.Load<Message>();
            var headers = message.Headers;
            var messageType = message.Body.GetType();

            if (!headers.ContainsKey(Headers.MessageId))
            {
                headers[Headers.MessageId] = Guid.NewGuid().ToString();
            }

            if (_hasOwnAddress && !headers.ContainsKey(Headers.ReturnAddress))
            {
                headers[Headers.ReturnAddress] =  _returnAddress;
            }

            headers[Headers.SentTime] = _rebusTime.Now.ToString("O");

            if (_hasOwnAddress)
            {
                headers[Headers.SenderAddress] = _senderAddress;
            }
            else
            {
                headers.Remove(Headers.SenderAddress);
            }

            if (!headers.ContainsKey(Headers.Type))
            {
                headers[Headers.Type] = messageType.GetSimpleAssemblyQualifiedName();
            }

            await next();
        }
    }
}<|MERGE_RESOLUTION|>--- conflicted
+++ resolved
@@ -35,19 +35,12 @@
         /// <summary>
         /// Constructs the step, getting the input queue address from the given <see cref="ITransport"/>
         /// </summary>
-<<<<<<< HEAD
-        public AssignDefaultHeadersStep(ITransport transport, IRebusTime rebusTime)
+        public AssignDefaultHeadersStep(ITransport transport, IRebusTime rebusTime, string defaultReturnAddressOrNull)
         {
             _rebusTime = rebusTime ?? throw new ArgumentNullException(nameof(rebusTime));
-            _address = transport.Address;
-            _hasOwnAddress = !string.IsNullOrWhiteSpace(_address);
-=======
-        public AssignDefaultHeadersStep(ITransport transport, string defaultReturnAddressOrNull)
-        {
             _senderAddress = transport.Address;
             _returnAddress = defaultReturnAddressOrNull ?? transport.Address;
             _hasOwnAddress = !string.IsNullOrWhiteSpace(_senderAddress);
->>>>>>> a3913013
         }
 
         /// <summary>
