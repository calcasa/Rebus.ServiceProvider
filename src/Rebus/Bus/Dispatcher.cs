﻿using System;
using System.Collections.Generic;
using System.Linq;
using System.Reflection;
using Rebus.Logging;
using Rebus.Messages;

namespace Rebus.Bus
{
    /// <summary>
    ///   Implements stuff that must happen when handling one single message.
    /// </summary>
    public class Dispatcher
    {
        private static ILog log;
        private readonly IActivateHandlers activateHandlers;

        private readonly Dictionary<Type, MethodInfo> activatorMethods = new Dictionary<Type, MethodInfo>();
        private readonly Dictionary<Type, MethodInfo> dispatcherMethods = new Dictionary<Type, MethodInfo>();
        private readonly Dictionary<Type, string[]> fieldsToIndexForGivenSagaDataType = new Dictionary<Type, string[]>();
        private readonly IInspectHandlerPipeline inspectHandlerPipeline;

        private readonly IStoreSagaData storeSagaData;
        private readonly IStoreSubscriptions storeSubscriptions;
        private readonly Dictionary<Type, Type[]> typesToDispatchCache = new Dictionary<Type, Type[]>();

        static Dispatcher()
        {
            RebusLoggerFactory.Changed += f => log = f.GetCurrentClassLogger();
        }

<<<<<<< HEAD
=======
        readonly Dictionary<Type, MethodInfo> dispatcherMethods = new Dictionary<Type, MethodInfo>();
        readonly Dictionary<Type, MethodInfo> activatorMethods = new Dictionary<Type, MethodInfo>();
        readonly Dictionary<Type, Type[]> typesToDispatchCache = new Dictionary<Type, Type[]>();
        readonly Dictionary<Type, string[]> fieldsToIndexForGivenSagaDataType = new Dictionary<Type, string[]>();

        readonly IStoreSagaData storeSagaData;
        readonly IActivateHandlers activateHandlers;
        readonly IStoreSubscriptions storeSubscriptions;
        readonly IInspectHandlerPipeline inspectHandlerPipeline;

        /// <summary>
        /// Constructs the dispatcher with the specified instances to store and retrieve saga data,
        /// create message handlers, store and retrieve subscriptions, and to inspect and
        /// possibly rearrange the handler pipeline.
        /// </summary>
>>>>>>> 0ca7f933
        public Dispatcher(IStoreSagaData storeSagaData,
                          IActivateHandlers activateHandlers,
                          IStoreSubscriptions storeSubscriptions,
                          IInspectHandlerPipeline inspectHandlerPipeline)
        {
            this.storeSagaData = storeSagaData;
            this.activateHandlers = activateHandlers;
            this.storeSubscriptions = storeSubscriptions;
            this.inspectHandlerPipeline = inspectHandlerPipeline;
        }

        /// <summary>
        /// Main entry point of the dispatcher. Dispatches the given message, doing handler
        /// lookup etc. Any exceptions thrown will bubble up.
        /// </summary>
        public void Dispatch<TMessage>(TMessage message)
        {
            IHandleMessages[] handlersToRelease = null;

            try
            {
                var typesToDispatch = GetTypesToDispatch(typeof (TMessage));
                var handlersFromActivator = typesToDispatch.SelectMany(GetHandlerInstances);
                var handlerInstances = handlersFromActivator.ToArray();

                // add own internal handlers
                var handlerPipeline = handlerInstances.Concat(OwnHandlersFor<TMessage>()).ToList();

                // allow pipeline to be filtered
                var handlersToExecute = inspectHandlerPipeline.Filter(message, handlerPipeline).ToArray();

                // keep track of all handlers pulled from the activator as well as any handlers
                // that may have been added from the handler filter
                handlersToRelease = handlerInstances.Union(handlersToExecute).ToArray();

                var distinctHandlersToExecute = handlersToExecute.Distinct().ToArray();

                if (!distinctHandlersToExecute.Any())
                {
                    log.Warn("The dispatcher could not find any handlers to execute with message of type {0}", typeof (TMessage));
                }
                else
                {
                    foreach (var handler in distinctHandlersToExecute)
                    {
                        log.Debug("Dispatching {0} to {1}", message, handler);

                        var handlerType = handler.GetType();

                        foreach (var typeToDispatch in GetTypesToDispatchToThisHandler(typesToDispatch, handlerType))
                        {
                            GetDispatcherMethod(typeToDispatch).Invoke(this, new object[] {message, handler});

                            if (MessageContext.MessageDispatchAborted) break;
                        }

                        if (MessageContext.MessageDispatchAborted) break;
                    }
                }
            }
            finally
            {
                if (handlersToRelease != null)
                {
                    try
                    {
                        activateHandlers.Release(handlersToRelease);
                    }
                    catch (Exception e)
                    {
                        log.Error(e, "An error occurred while attempting to release handlers: {0}", string.Join(", ", handlersToRelease.Select(h => h.GetType())));
                    }
                }
            }
        }

        private Type[] GetTypesToDispatch(Type messageType)
        {
            Type[] typesToDispatch;
            if (typesToDispatchCache.TryGetValue(messageType, out typesToDispatch))
            {
                return typesToDispatch;
            }

            var types = new HashSet<Type>();
            AddTypesFrom(messageType, types);
            var newArrayOfTypesToDispatch = types.ToArray();
            typesToDispatchCache[messageType] = newArrayOfTypesToDispatch;

            return newArrayOfTypesToDispatch;
        }

        private IEnumerable<IHandleMessages> GetHandlerInstances(Type messageType)
        {
            var activationMethod = GetActivationMethod(messageType);
            var handlers = activationMethod.Invoke(activateHandlers, new object[0]);
            var handlerInstances = (IEnumerable<IHandleMessages>) (handlers ?? new IHandleMessages[0]);
            return handlerInstances;
        }

        private MethodInfo GetActivationMethod(Type messageType)
        {
            MethodInfo method;
            if (activatorMethods.TryGetValue(messageType, out method)) return method;

            method = activateHandlers.GetType()
                .GetMethod("GetHandlerInstancesFor")
                .MakeGenericMethod(messageType);

            activatorMethods[messageType] = method;
            return method;
        }

        private MethodInfo GetDispatcherMethod(Type typeToDispatch)
        {
            MethodInfo method;
            if (dispatcherMethods.TryGetValue(typeToDispatch, out method)) return method;

            method = GetType()
                .GetMethod("DispatchToHandler", BindingFlags.NonPublic | BindingFlags.Instance)
                .MakeGenericMethod(typeToDispatch);

            dispatcherMethods[typeToDispatch] = method;
            return method;
        }

        private IEnumerable<Type> GetTypesToDispatchToThisHandler(IEnumerable<Type> typesToDispatch, Type handlerType)
        {
            var interfaces = handlerType.GetInterfaces()
                .Where(i => i.IsGenericType && i.GetGenericTypeDefinition() == typeof (IHandleMessages<>))
                .Select(i => i.GetGenericArguments()[0]);

            return interfaces.Intersect(typesToDispatch).ToArray();
        }

        private IEnumerable<IHandleMessages<T>> OwnHandlersFor<T>()
        {
            if (typeof (T) == typeof (SubscriptionMessage))
            {
                return new[] {(IHandleMessages<T>) new SubscriptionMessageHandler(storeSubscriptions)};
            }
            return new IHandleMessages<T>[0];
        }

        private void AddTypesFrom(Type messageType, HashSet<Type> typeSet)
        {
            typeSet.Add(messageType);
            foreach (var interfaceType in messageType.GetInterfaces())
            {
                typeSet.Add(interfaceType);
            }
            if (messageType.BaseType != null)
            {
                AddTypesFrom(messageType.BaseType, typeSet);
            }
        }

        /// <summary>
        ///   Private dispatcher method that gets invoked only via reflection.
        /// </summary>
        // ReSharper disable UnusedMember.Local
        private void DispatchToHandler<TMessage>(TMessage message, IHandleMessages<TMessage> handler)
        {
            var saga = handler as Saga;
            if (saga != null)
            {
                saga.ConfigureHowToFindSaga();
                var sagaData = GetSagaData(message, saga);

                if (sagaData == null)
                {
                    if (handler is IAmInitiatedBy<TMessage>)
                    {
                        sagaData = CreateSagaData(handler);
                    }
                    else
                    {
                        log.Warn("No saga data was found for {0}", handler);
                        return;
                    }
                }

                handler.GetType().GetProperty("Data").SetValue(handler, sagaData, null);
                handler.Handle(message);
                PerformSaveActions(saga, sagaData);
                return;
            }

            handler.Handle(message);
        }

        // ReSharper restore UnusedMember.Local

        private void PerformSaveActions(Saga saga, ISagaData sagaData)
        {
            if (!saga.Complete)
            {
                var sagaDataPropertyPathsToIndex = GetSagaDataPropertyPathsToIndex(saga);
                storeSagaData.Save(sagaData, sagaDataPropertyPathsToIndex);
            }
            else
            {
                storeSagaData.Delete(sagaData);
            }
        }

        private string[] GetSagaDataPropertyPathsToIndex(Saga saga)
        {
            string[] paths;
            var sagaType = saga.GetType();

            if (fieldsToIndexForGivenSagaDataType.TryGetValue(sagaType, out paths))
            {
                // yay! GO!
                return paths;
            }

            paths = saga.Correlations.Values.Select(v => v.SagaDataPropertyPath).ToArray();

            // make sure they're there the next time
            fieldsToIndexForGivenSagaDataType[sagaType] = paths;

            return paths;
        }

        private ISagaData CreateSagaData<TMessage>(IHandleMessages<TMessage> handler)
        {
            var dataProperty = handler.GetType().GetProperty("Data");
            var sagaData = (ISagaData) Activator.CreateInstance(dataProperty.PropertyType);
            sagaData.Id = Guid.NewGuid();
            return sagaData;
        }

        private ISagaData GetSagaData<TMessage>(TMessage message, Saga saga)
        {
            var correlations = saga.Correlations;

            if (!correlations.ContainsKey(typeof (TMessage))) return null;

            var correlation = correlations[typeof (TMessage)];
            var fieldFromMessage = correlation.FieldFromMessage(message);
            var sagaDataPropertyPath = correlation.SagaDataPropertyPath;

            return (ISagaData) storeSagaData.GetType()
                                   .GetMethod("Find")
                                   .MakeGenericMethod(saga.GetType().GetProperty("Data").PropertyType)
                                   .Invoke(storeSagaData, new[] {sagaDataPropertyPath, fieldFromMessage ?? ""});
        }
    }
}<|MERGE_RESOLUTION|>--- conflicted
+++ resolved
@@ -1,299 +1,286 @@
-﻿using System;
-using System.Collections.Generic;
-using System.Linq;
-using System.Reflection;
-using Rebus.Logging;
-using Rebus.Messages;
-
-namespace Rebus.Bus
-{
-    /// <summary>
-    ///   Implements stuff that must happen when handling one single message.
-    /// </summary>
-    public class Dispatcher
-    {
-        private static ILog log;
-        private readonly IActivateHandlers activateHandlers;
-
-        private readonly Dictionary<Type, MethodInfo> activatorMethods = new Dictionary<Type, MethodInfo>();
-        private readonly Dictionary<Type, MethodInfo> dispatcherMethods = new Dictionary<Type, MethodInfo>();
-        private readonly Dictionary<Type, string[]> fieldsToIndexForGivenSagaDataType = new Dictionary<Type, string[]>();
-        private readonly IInspectHandlerPipeline inspectHandlerPipeline;
-
-        private readonly IStoreSagaData storeSagaData;
-        private readonly IStoreSubscriptions storeSubscriptions;
-        private readonly Dictionary<Type, Type[]> typesToDispatchCache = new Dictionary<Type, Type[]>();
-
-        static Dispatcher()
-        {
-            RebusLoggerFactory.Changed += f => log = f.GetCurrentClassLogger();
-        }
-
-<<<<<<< HEAD
-=======
-        readonly Dictionary<Type, MethodInfo> dispatcherMethods = new Dictionary<Type, MethodInfo>();
-        readonly Dictionary<Type, MethodInfo> activatorMethods = new Dictionary<Type, MethodInfo>();
-        readonly Dictionary<Type, Type[]> typesToDispatchCache = new Dictionary<Type, Type[]>();
-        readonly Dictionary<Type, string[]> fieldsToIndexForGivenSagaDataType = new Dictionary<Type, string[]>();
-
-        readonly IStoreSagaData storeSagaData;
-        readonly IActivateHandlers activateHandlers;
-        readonly IStoreSubscriptions storeSubscriptions;
-        readonly IInspectHandlerPipeline inspectHandlerPipeline;
-
-        /// <summary>
-        /// Constructs the dispatcher with the specified instances to store and retrieve saga data,
-        /// create message handlers, store and retrieve subscriptions, and to inspect and
-        /// possibly rearrange the handler pipeline.
-        /// </summary>
->>>>>>> 0ca7f933
-        public Dispatcher(IStoreSagaData storeSagaData,
-                          IActivateHandlers activateHandlers,
-                          IStoreSubscriptions storeSubscriptions,
-                          IInspectHandlerPipeline inspectHandlerPipeline)
-        {
-            this.storeSagaData = storeSagaData;
-            this.activateHandlers = activateHandlers;
-            this.storeSubscriptions = storeSubscriptions;
-            this.inspectHandlerPipeline = inspectHandlerPipeline;
-        }
-
-        /// <summary>
-        /// Main entry point of the dispatcher. Dispatches the given message, doing handler
-        /// lookup etc. Any exceptions thrown will bubble up.
-        /// </summary>
-        public void Dispatch<TMessage>(TMessage message)
-        {
-            IHandleMessages[] handlersToRelease = null;
-
-            try
-            {
-                var typesToDispatch = GetTypesToDispatch(typeof (TMessage));
-                var handlersFromActivator = typesToDispatch.SelectMany(GetHandlerInstances);
-                var handlerInstances = handlersFromActivator.ToArray();
-
-                // add own internal handlers
-                var handlerPipeline = handlerInstances.Concat(OwnHandlersFor<TMessage>()).ToList();
-
-                // allow pipeline to be filtered
-                var handlersToExecute = inspectHandlerPipeline.Filter(message, handlerPipeline).ToArray();
-
-                // keep track of all handlers pulled from the activator as well as any handlers
-                // that may have been added from the handler filter
-                handlersToRelease = handlerInstances.Union(handlersToExecute).ToArray();
-
-                var distinctHandlersToExecute = handlersToExecute.Distinct().ToArray();
-
-                if (!distinctHandlersToExecute.Any())
-                {
-                    log.Warn("The dispatcher could not find any handlers to execute with message of type {0}", typeof (TMessage));
-                }
-                else
-                {
-                    foreach (var handler in distinctHandlersToExecute)
-                    {
-                        log.Debug("Dispatching {0} to {1}", message, handler);
-
-                        var handlerType = handler.GetType();
-
-                        foreach (var typeToDispatch in GetTypesToDispatchToThisHandler(typesToDispatch, handlerType))
-                        {
-                            GetDispatcherMethod(typeToDispatch).Invoke(this, new object[] {message, handler});
-
-                            if (MessageContext.MessageDispatchAborted) break;
-                        }
-
-                        if (MessageContext.MessageDispatchAborted) break;
-                    }
-                }
-            }
-            finally
-            {
-                if (handlersToRelease != null)
-                {
-                    try
-                    {
-                        activateHandlers.Release(handlersToRelease);
-                    }
-                    catch (Exception e)
-                    {
-                        log.Error(e, "An error occurred while attempting to release handlers: {0}", string.Join(", ", handlersToRelease.Select(h => h.GetType())));
-                    }
-                }
-            }
-        }
-
-        private Type[] GetTypesToDispatch(Type messageType)
-        {
-            Type[] typesToDispatch;
-            if (typesToDispatchCache.TryGetValue(messageType, out typesToDispatch))
-            {
-                return typesToDispatch;
-            }
-
-            var types = new HashSet<Type>();
-            AddTypesFrom(messageType, types);
-            var newArrayOfTypesToDispatch = types.ToArray();
-            typesToDispatchCache[messageType] = newArrayOfTypesToDispatch;
-
-            return newArrayOfTypesToDispatch;
-        }
-
-        private IEnumerable<IHandleMessages> GetHandlerInstances(Type messageType)
-        {
-            var activationMethod = GetActivationMethod(messageType);
-            var handlers = activationMethod.Invoke(activateHandlers, new object[0]);
-            var handlerInstances = (IEnumerable<IHandleMessages>) (handlers ?? new IHandleMessages[0]);
-            return handlerInstances;
-        }
-
-        private MethodInfo GetActivationMethod(Type messageType)
-        {
-            MethodInfo method;
-            if (activatorMethods.TryGetValue(messageType, out method)) return method;
-
-            method = activateHandlers.GetType()
-                .GetMethod("GetHandlerInstancesFor")
-                .MakeGenericMethod(messageType);
-
-            activatorMethods[messageType] = method;
-            return method;
-        }
-
-        private MethodInfo GetDispatcherMethod(Type typeToDispatch)
-        {
-            MethodInfo method;
-            if (dispatcherMethods.TryGetValue(typeToDispatch, out method)) return method;
-
-            method = GetType()
-                .GetMethod("DispatchToHandler", BindingFlags.NonPublic | BindingFlags.Instance)
-                .MakeGenericMethod(typeToDispatch);
-
-            dispatcherMethods[typeToDispatch] = method;
-            return method;
-        }
-
-        private IEnumerable<Type> GetTypesToDispatchToThisHandler(IEnumerable<Type> typesToDispatch, Type handlerType)
-        {
-            var interfaces = handlerType.GetInterfaces()
-                .Where(i => i.IsGenericType && i.GetGenericTypeDefinition() == typeof (IHandleMessages<>))
-                .Select(i => i.GetGenericArguments()[0]);
-
-            return interfaces.Intersect(typesToDispatch).ToArray();
-        }
-
-        private IEnumerable<IHandleMessages<T>> OwnHandlersFor<T>()
-        {
-            if (typeof (T) == typeof (SubscriptionMessage))
-            {
-                return new[] {(IHandleMessages<T>) new SubscriptionMessageHandler(storeSubscriptions)};
-            }
-            return new IHandleMessages<T>[0];
-        }
-
-        private void AddTypesFrom(Type messageType, HashSet<Type> typeSet)
-        {
-            typeSet.Add(messageType);
-            foreach (var interfaceType in messageType.GetInterfaces())
-            {
-                typeSet.Add(interfaceType);
-            }
-            if (messageType.BaseType != null)
-            {
-                AddTypesFrom(messageType.BaseType, typeSet);
-            }
-        }
-
-        /// <summary>
-        ///   Private dispatcher method that gets invoked only via reflection.
-        /// </summary>
-        // ReSharper disable UnusedMember.Local
-        private void DispatchToHandler<TMessage>(TMessage message, IHandleMessages<TMessage> handler)
-        {
-            var saga = handler as Saga;
-            if (saga != null)
-            {
-                saga.ConfigureHowToFindSaga();
-                var sagaData = GetSagaData(message, saga);
-
-                if (sagaData == null)
-                {
-                    if (handler is IAmInitiatedBy<TMessage>)
-                    {
-                        sagaData = CreateSagaData(handler);
-                    }
-                    else
-                    {
-                        log.Warn("No saga data was found for {0}", handler);
-                        return;
-                    }
-                }
-
-                handler.GetType().GetProperty("Data").SetValue(handler, sagaData, null);
-                handler.Handle(message);
-                PerformSaveActions(saga, sagaData);
-                return;
-            }
-
-            handler.Handle(message);
-        }
-
-        // ReSharper restore UnusedMember.Local
-
-        private void PerformSaveActions(Saga saga, ISagaData sagaData)
-        {
-            if (!saga.Complete)
-            {
-                var sagaDataPropertyPathsToIndex = GetSagaDataPropertyPathsToIndex(saga);
-                storeSagaData.Save(sagaData, sagaDataPropertyPathsToIndex);
-            }
-            else
-            {
-                storeSagaData.Delete(sagaData);
-            }
-        }
-
-        private string[] GetSagaDataPropertyPathsToIndex(Saga saga)
-        {
-            string[] paths;
-            var sagaType = saga.GetType();
-
-            if (fieldsToIndexForGivenSagaDataType.TryGetValue(sagaType, out paths))
-            {
-                // yay! GO!
-                return paths;
-            }
-
-            paths = saga.Correlations.Values.Select(v => v.SagaDataPropertyPath).ToArray();
-
-            // make sure they're there the next time
-            fieldsToIndexForGivenSagaDataType[sagaType] = paths;
-
-            return paths;
-        }
-
-        private ISagaData CreateSagaData<TMessage>(IHandleMessages<TMessage> handler)
-        {
-            var dataProperty = handler.GetType().GetProperty("Data");
-            var sagaData = (ISagaData) Activator.CreateInstance(dataProperty.PropertyType);
-            sagaData.Id = Guid.NewGuid();
-            return sagaData;
-        }
-
-        private ISagaData GetSagaData<TMessage>(TMessage message, Saga saga)
-        {
-            var correlations = saga.Correlations;
-
-            if (!correlations.ContainsKey(typeof (TMessage))) return null;
-
-            var correlation = correlations[typeof (TMessage)];
-            var fieldFromMessage = correlation.FieldFromMessage(message);
-            var sagaDataPropertyPath = correlation.SagaDataPropertyPath;
-
-            return (ISagaData) storeSagaData.GetType()
-                                   .GetMethod("Find")
-                                   .MakeGenericMethod(saga.GetType().GetProperty("Data").PropertyType)
-                                   .Invoke(storeSagaData, new[] {sagaDataPropertyPath, fieldFromMessage ?? ""});
-        }
-    }
+﻿using System;
+using System.Collections.Generic;
+using System.Linq;
+using System.Reflection;
+using Rebus.Logging;
+using Rebus.Messages;
+
+namespace Rebus.Bus
+{
+    /// <summary>
+    ///   Implements stuff that must happen when handling one single message.
+    /// </summary>
+    public class Dispatcher
+    {
+        private static ILog log;
+        private readonly IActivateHandlers activateHandlers;
+
+        private readonly Dictionary<Type, MethodInfo> activatorMethods = new Dictionary<Type, MethodInfo>();
+        private readonly Dictionary<Type, MethodInfo> dispatcherMethods = new Dictionary<Type, MethodInfo>();
+        private readonly Dictionary<Type, string[]> fieldsToIndexForGivenSagaDataType = new Dictionary<Type, string[]>();
+        private readonly IInspectHandlerPipeline inspectHandlerPipeline;
+
+        private readonly IStoreSagaData storeSagaData;
+        private readonly IStoreSubscriptions storeSubscriptions;
+        private readonly Dictionary<Type, Type[]> typesToDispatchCache = new Dictionary<Type, Type[]>();
+
+        static Dispatcher()
+        {
+            RebusLoggerFactory.Changed += f => log = f.GetCurrentClassLogger();
+        }
+
+        /// <summary>
+        /// Constructs the dispatcher with the specified instances to store and retrieve saga data,
+        /// create message handlers, store and retrieve subscriptions, and to inspect and
+        /// possibly rearrange the handler pipeline.
+        /// </summary>
+        public Dispatcher(IStoreSagaData storeSagaData,
+                          IActivateHandlers activateHandlers,
+                          IStoreSubscriptions storeSubscriptions,
+                          IInspectHandlerPipeline inspectHandlerPipeline)
+        {
+            this.storeSagaData = storeSagaData;
+            this.activateHandlers = activateHandlers;
+            this.storeSubscriptions = storeSubscriptions;
+            this.inspectHandlerPipeline = inspectHandlerPipeline;
+        }
+
+        /// <summary>
+        /// Main entry point of the dispatcher. Dispatches the given message, doing handler
+        /// lookup etc. Any exceptions thrown will bubble up.
+        /// </summary>
+        public void Dispatch<TMessage>(TMessage message)
+        {
+            IHandleMessages[] handlersToRelease = null;
+
+            try
+            {
+                var typesToDispatch = GetTypesToDispatch(typeof (TMessage));
+                var handlersFromActivator = typesToDispatch.SelectMany(GetHandlerInstances);
+                var handlerInstances = handlersFromActivator.ToArray();
+
+                // add own internal handlers
+                var handlerPipeline = handlerInstances.Concat(OwnHandlersFor<TMessage>()).ToList();
+
+                // allow pipeline to be filtered
+                var handlersToExecute = inspectHandlerPipeline.Filter(message, handlerPipeline).ToArray();
+
+                // keep track of all handlers pulled from the activator as well as any handlers
+                // that may have been added from the handler filter
+                handlersToRelease = handlerInstances.Union(handlersToExecute).ToArray();
+
+                var distinctHandlersToExecute = handlersToExecute.Distinct().ToArray();
+
+                if (!distinctHandlersToExecute.Any())
+                {
+                    log.Warn("The dispatcher could not find any handlers to execute with message of type {0}", typeof (TMessage));
+                }
+                else
+                {
+                    foreach (var handler in distinctHandlersToExecute)
+                    {
+                        log.Debug("Dispatching {0} to {1}", message, handler);
+
+                        var handlerType = handler.GetType();
+
+                        foreach (var typeToDispatch in GetTypesToDispatchToThisHandler(typesToDispatch, handlerType))
+                        {
+                            GetDispatcherMethod(typeToDispatch).Invoke(this, new object[] {message, handler});
+
+                            if (MessageContext.MessageDispatchAborted) break;
+                        }
+
+                        if (MessageContext.MessageDispatchAborted) break;
+                    }
+                }
+            }
+            finally
+            {
+                if (handlersToRelease != null)
+                {
+                    try
+                    {
+                        activateHandlers.Release(handlersToRelease);
+                    }
+                    catch (Exception e)
+                    {
+                        log.Error(e, "An error occurred while attempting to release handlers: {0}", string.Join(", ", handlersToRelease.Select(h => h.GetType())));
+                    }
+                }
+            }
+        }
+
+        private Type[] GetTypesToDispatch(Type messageType)
+        {
+            Type[] typesToDispatch;
+            if (typesToDispatchCache.TryGetValue(messageType, out typesToDispatch))
+            {
+                return typesToDispatch;
+            }
+
+            var types = new HashSet<Type>();
+            AddTypesFrom(messageType, types);
+            var newArrayOfTypesToDispatch = types.ToArray();
+            typesToDispatchCache[messageType] = newArrayOfTypesToDispatch;
+
+            return newArrayOfTypesToDispatch;
+        }
+
+        private IEnumerable<IHandleMessages> GetHandlerInstances(Type messageType)
+        {
+            var activationMethod = GetActivationMethod(messageType);
+            var handlers = activationMethod.Invoke(activateHandlers, new object[0]);
+            var handlerInstances = (IEnumerable<IHandleMessages>) (handlers ?? new IHandleMessages[0]);
+            return handlerInstances;
+        }
+
+        private MethodInfo GetActivationMethod(Type messageType)
+        {
+            MethodInfo method;
+            if (activatorMethods.TryGetValue(messageType, out method)) return method;
+
+            method = activateHandlers.GetType()
+                .GetMethod("GetHandlerInstancesFor")
+                .MakeGenericMethod(messageType);
+
+            activatorMethods[messageType] = method;
+            return method;
+        }
+
+        private MethodInfo GetDispatcherMethod(Type typeToDispatch)
+        {
+            MethodInfo method;
+            if (dispatcherMethods.TryGetValue(typeToDispatch, out method)) return method;
+
+            method = GetType()
+                .GetMethod("DispatchToHandler", BindingFlags.NonPublic | BindingFlags.Instance)
+                .MakeGenericMethod(typeToDispatch);
+
+            dispatcherMethods[typeToDispatch] = method;
+            return method;
+        }
+
+        private IEnumerable<Type> GetTypesToDispatchToThisHandler(IEnumerable<Type> typesToDispatch, Type handlerType)
+        {
+            var interfaces = handlerType.GetInterfaces()
+                .Where(i => i.IsGenericType && i.GetGenericTypeDefinition() == typeof (IHandleMessages<>))
+                .Select(i => i.GetGenericArguments()[0]);
+
+            return interfaces.Intersect(typesToDispatch).ToArray();
+        }
+
+        private IEnumerable<IHandleMessages<T>> OwnHandlersFor<T>()
+        {
+            if (typeof (T) == typeof (SubscriptionMessage))
+            {
+                return new[] {(IHandleMessages<T>) new SubscriptionMessageHandler(storeSubscriptions)};
+            }
+            return new IHandleMessages<T>[0];
+        }
+
+        private void AddTypesFrom(Type messageType, HashSet<Type> typeSet)
+        {
+            typeSet.Add(messageType);
+            foreach (var interfaceType in messageType.GetInterfaces())
+            {
+                typeSet.Add(interfaceType);
+            }
+            if (messageType.BaseType != null)
+            {
+                AddTypesFrom(messageType.BaseType, typeSet);
+            }
+        }
+
+        /// <summary>
+        ///   Private dispatcher method that gets invoked only via reflection.
+        /// </summary>
+        // ReSharper disable UnusedMember.Local
+        private void DispatchToHandler<TMessage>(TMessage message, IHandleMessages<TMessage> handler)
+        {
+            var saga = handler as Saga;
+            if (saga != null)
+            {
+                saga.ConfigureHowToFindSaga();
+                var sagaData = GetSagaData(message, saga);
+
+                if (sagaData == null)
+                {
+                    if (handler is IAmInitiatedBy<TMessage>)
+                    {
+                        sagaData = CreateSagaData(handler);
+                    }
+                    else
+                    {
+                        log.Warn("No saga data was found for {0}", handler);
+                        return;
+                    }
+                }
+
+                handler.GetType().GetProperty("Data").SetValue(handler, sagaData, null);
+                handler.Handle(message);
+                PerformSaveActions(saga, sagaData);
+                return;
+            }
+
+            handler.Handle(message);
+        }
+
+        // ReSharper restore UnusedMember.Local
+
+        private void PerformSaveActions(Saga saga, ISagaData sagaData)
+        {
+            if (!saga.Complete)
+            {
+                var sagaDataPropertyPathsToIndex = GetSagaDataPropertyPathsToIndex(saga);
+                storeSagaData.Save(sagaData, sagaDataPropertyPathsToIndex);
+            }
+            else
+            {
+                storeSagaData.Delete(sagaData);
+            }
+        }
+
+        private string[] GetSagaDataPropertyPathsToIndex(Saga saga)
+        {
+            string[] paths;
+            var sagaType = saga.GetType();
+
+            if (fieldsToIndexForGivenSagaDataType.TryGetValue(sagaType, out paths))
+            {
+                // yay! GO!
+                return paths;
+            }
+
+            paths = saga.Correlations.Values.Select(v => v.SagaDataPropertyPath).ToArray();
+
+            // make sure they're there the next time
+            fieldsToIndexForGivenSagaDataType[sagaType] = paths;
+
+            return paths;
+        }
+
+        private ISagaData CreateSagaData<TMessage>(IHandleMessages<TMessage> handler)
+        {
+            var dataProperty = handler.GetType().GetProperty("Data");
+            var sagaData = (ISagaData) Activator.CreateInstance(dataProperty.PropertyType);
+            sagaData.Id = Guid.NewGuid();
+            return sagaData;
+        }
+
+        private ISagaData GetSagaData<TMessage>(TMessage message, Saga saga)
+        {
+            var correlations = saga.Correlations;
+
+            if (!correlations.ContainsKey(typeof (TMessage))) return null;
+
+            var correlation = correlations[typeof (TMessage)];
+            var fieldFromMessage = correlation.FieldFromMessage(message);
+            var sagaDataPropertyPath = correlation.SagaDataPropertyPath;
+
+            return (ISagaData) storeSagaData.GetType()
+                                   .GetMethod("Find")
+                                   .MakeGenericMethod(saga.GetType().GetProperty("Data").PropertyType)
+                                   .Invoke(storeSagaData, new[] {sagaDataPropertyPath, fieldFromMessage ?? ""});
+        }
+    }
 }