﻿<?xml version="1.0" encoding="utf-8"?>
<Project ToolsVersion="12.0" DefaultTargets="Build" xmlns="http://schemas.microsoft.com/developer/msbuild/2003">
  <Import Project="$(MSBuildExtensionsPath)\$(MSBuildToolsVersion)\Microsoft.Common.props" Condition="Exists('$(MSBuildExtensionsPath)\$(MSBuildToolsVersion)\Microsoft.Common.props')" />
  <PropertyGroup>
    <Configuration Condition=" '$(Configuration)' == '' ">Debug</Configuration>
    <Platform Condition=" '$(Platform)' == '' ">AnyCPU</Platform>
    <ProjectGuid>{959C65AB-D21A-4582-BC4F-06D1425FF274}</ProjectGuid>
    <OutputType>Library</OutputType>
    <AppDesignerFolder>Properties</AppDesignerFolder>
    <RootNamespace>Rebus.Tests</RootNamespace>
    <AssemblyName>Rebus.Tests</AssemblyName>
    <TargetFrameworkVersion>v4.5</TargetFrameworkVersion>
    <FileAlignment>512</FileAlignment>
    <TargetFrameworkProfile />
  </PropertyGroup>
  <PropertyGroup Condition=" '$(Configuration)|$(Platform)' == 'Debug|AnyCPU' ">
    <DebugSymbols>true</DebugSymbols>
    <DebugType>full</DebugType>
    <Optimize>false</Optimize>
    <OutputPath>bin\Debug\</OutputPath>
    <DefineConstants>DEBUG;TRACE</DefineConstants>
    <ErrorReport>prompt</ErrorReport>
    <WarningLevel>4</WarningLevel>
  </PropertyGroup>
  <PropertyGroup Condition=" '$(Configuration)|$(Platform)' == 'Release|AnyCPU' ">
    <DebugType>pdbonly</DebugType>
    <Optimize>true</Optimize>
    <OutputPath>bin\Release\</OutputPath>
    <DefineConstants>TRACE</DefineConstants>
    <ErrorReport>prompt</ErrorReport>
    <WarningLevel>4</WarningLevel>
  </PropertyGroup>
  <ItemGroup>
    <Reference Include="FluentAssertions, Version=4.13.0.0, Culture=neutral, PublicKeyToken=33f2691a05b67b6a, processorArchitecture=MSIL">
      <HintPath>..\packages\FluentAssertions.4.13.0\lib\net45\FluentAssertions.dll</HintPath>
      <Private>True</Private>
    </Reference>
    <Reference Include="FluentAssertions.Core, Version=4.13.0.0, Culture=neutral, PublicKeyToken=33f2691a05b67b6a, processorArchitecture=MSIL">
      <HintPath>..\packages\FluentAssertions.4.13.0\lib\net45\FluentAssertions.Core.dll</HintPath>
      <Private>True</Private>
    </Reference>
    <Reference Include="Newtonsoft.Json, Version=9.0.0.0, Culture=neutral, PublicKeyToken=30ad4fe6b2a6aeed, processorArchitecture=MSIL">
      <HintPath>..\packages\Newtonsoft.Json.9.0.1\lib\net45\Newtonsoft.Json.dll</HintPath>
      <Private>True</Private>
    </Reference>
    <Reference Include="nunit.framework, Version=3.4.1.0, Culture=neutral, PublicKeyToken=2638cd05610744eb, processorArchitecture=MSIL">
      <HintPath>..\packages\NUnit.3.4.1\lib\net45\nunit.framework.dll</HintPath>
      <Private>True</Private>
    </Reference>
    <Reference Include="System" />
    <Reference Include="System.Configuration" />
    <Reference Include="System.Core" />
    <Reference Include="System.Messaging" />
    <Reference Include="System.Xml.Linq" />
    <Reference Include="Microsoft.CSharp" />
    <Reference Include="System.Data" />
    <Reference Include="System.Xml" />
  </ItemGroup>
  <ItemGroup>
    <Compile Include="Activation\BuiltinContainerAdapterFactory.cs" />
    <Compile Include="Activation\BuiltinHandlerActivatorContainerTests.cs" />
    <Compile Include="Activation\TestBuiltinHandlerActivator.cs" />
    <Compile Include="Assumptions\CanDoReflection.cs" />
    <Compile Include="Assumptions\TestConcurrentDictionary.cs" />
    <Compile Include="Assumptions\TestReflectInheritance.cs" />
    <Compile Include="Assumptions\TestString.cs" />
    <Compile Include="Assumptions\TestTask.cs" />
    <Compile Include="Auditing\TestMessageAuditing.cs" />
    <Compile Include="Backoff\TestBackoffBehaviorWhenBusy.cs" />
    <Compile Include="Backoff\TestCustomizedBackoff.cs" />
    <Compile Include="Bugs\CustomHeadersAreCloned.cs" />
    <Compile Include="Bugs\DoesNotDispatchWrongSagaDataType.cs" />
    <Compile Include="Bugs\DoesNotEnlistInOtherBusTransactionContext.cs" />
    <Compile Include="Bugs\DoesNotImmediatelyDispatchAsFailedAfterDeferringInSecondLevelRetryHandler.cs" />
    <Compile Include="Bugs\AutomaticallySetsSagaIdWhenInitiatingWithMessageWithSagaId.cs" />
    <Compile Include="Bugs\InMemSagaPersisterCorrelation.cs" />
    <Compile Include="Bugs\OneWayClientMustSetRecipientWhenDeferring.cs" />
    <Compile Include="DataBus\Zip\ZippingDataBusStorageDecoratorDataBusStorageTest.cs" />
    <Compile Include="DataBus\Zip\ZippingDataBusStorageDecoratorFactory.cs" />
    <Compile Include="DataBus\ConfigurationErrorTest.cs" />
    <Compile Include="DataBus\FileSystem\FileSystemDataBusStorageFactory.cs" />
    <Compile Include="DataBus\FileSystem\FileSystemDataBusStorageTest.cs" />
    <Compile Include="DataBus\InMem\InMemDataBusStorageFactory.cs" />
    <Compile Include="DataBus\InMem\InMemDataStorageTest.cs" />
    <Compile Include="DataBus\SimpleTest.cs" />
    <Compile Include="DataBus\TestFileSystemDataBusStorage.cs" />
    <Compile Include="Encryption\TestCustomEncryption.cs" />
    <Compile Include="Encryption\TestDisableEncryption.cs" />
    <Compile Include="Events\TestBusLifetimeEvents.cs" />
    <Compile Include="Persistence\Filesystem\FilesystemBasicStoreAndRetrieveOperations.cs" />
    <Compile Include="Persistence\InMem\TestSagaCorrelationInMem.cs" />
    <Compile Include="Testing\TestDataBusTesting.cs" />
    <Compile Include="Transport\InMem\InMemTestManyMessages.cs" />
    <Compile Include="Integration\TestCannotSendFailedMessageWrapper.cs" />
    <Compile Include="Integration\TestCentralizedInMemSubscriptionStorage.cs" />
    <Compile Include="Integration\TestCorrelationIdFlow.cs" />
    <Compile Include="Integration\TestCustomErrorHandler.cs" />
    <Compile Include="Integration\TestErrorOnReceive.cs" />
    <Compile Include="Integration\TestImprovedInjectionistExceptions.cs" />
    <Compile Include="Integration\TestSagasAndPolymorphicCorrelation.cs" />
    <Compile Include="Categories.cs" />
    <Compile Include="Compression\TestCompressionIntegration.cs" />
    <Compile Include="Compression\TestZipper.cs" />
    <Compile Include="Encryption\TestEncryption.cs" />
    <Compile Include="Encryption\TestEncryptor.cs" />
    <Compile Include="Integration\TestAutoHeaders.cs" />
    <Compile Include="Integration\TestCustomizedBackoffTime.cs" />
    <Compile Include="Integration\TestEncryptionAndCompressionConfigurationOrder.cs" />
    <Compile Include="Integration\TestIdempotentSagas.cs" />
    <Compile Include="Integration\TestMessageDeferralAndRequestReply.cs" />
    <Compile Include="Integration\TestRetryExceptionCustomization.cs" />
    <Compile Include="Integration\TestSagaAutomaticCorrelationIdOnInit.cs" />
    <Compile Include="Integration\TestSagaIsNew.cs" />
    <Compile Include="Bugs\InheritedMessageCanInitiateSagaToo.cs" />
    <Compile Include="Integration\TestSecondLevelRetries.cs" />
    <Compile Include="Integration\TestShutdownWithPendingTasks.cs" />
    <Compile Include="Integration\TestSlowContinuations.cs" />
    <Compile Include="Integration\TestStartingAgainAndAgain.cs" />
    <Compile Include="Integration\TestTypeBasedRouting.cs" />
    <Compile Include="Integration\TestTypeHeader.cs" />
    <Compile Include="Integration\TestWorkerAndParallelismConfiguration.cs" />
    <Compile Include="Profiling\TestDispatchPerformance.cs" />
    <Compile Include="Persistence\Filesystem\FilesystemSagaStorageBasicLoadAndSaveAndFindOperations.cs" />
    <Compile Include="Persistence\Filesystem\FilesystemSagaStorageConcurrencyHandling.cs" />
    <Compile Include="Persistence\Filesystem\FilesystemSagaStorageFactory.cs" />
    <Compile Include="Persistence\Filesystem\FilesystemSagaStorageSagaIntegrationTests.cs" />
    <Compile Include="Persistence\Filesystem\FilesystemTimeoutManagerFactory.cs" />
    <Compile Include="Persistence\Filesystem\JsonFileSubscriptionStorageBasicSubscriptionOperations.cs" />
    <Compile Include="Persistence\Filesystem\JsonFileSubscriptionStorageFactory.cs" />
    <Compile Include="Pipeline\TestAbortMessagePipeline.cs" />
    <Compile Include="Pipeline\TestOrdinaryLogLevels.cs" />
    <Compile Include="Pipeline\TestPipelineStepConcatenator.cs" />
    <Compile Include="Profiling\TestProfiler.cs" />
    <Compile Include="Routing\TestTransportMessageOperations.cs" />
    <Compile Include="Routing\TestHeaderBasedRouting.cs" />
    <Compile Include="Routing\TestTypeBasedRouter.cs" />
    <Compile Include="Sagas\TestConflictResolution.cs" />
    <Compile Include="Sagas\TestIdCorrelation\DefaultSagaData.cs" />
    <Compile Include="Sagas\TestIdCorrelation\Scenario1.cs" />
    <Compile Include="Sagas\TestMarkAsUnchanged.cs" />
    <Compile Include="Sagas\TestMarkAsComplete.cs" />
    <Compile Include="Serialization\JsonSerializerTests.cs" />
    <Compile Include="Testing\TestFakeBus.cs" />
    <Compile Include="Testing\TestSagaFixture.cs" />
    <Compile Include="Threading\TestParallelOperationsManager.cs" />
    <Compile Include="Timeouts\TestExternalTimeoutManager.cs" />
    <Compile Include="Timeouts\TestInternalTimeoutManager.cs" />
    <Compile Include="Timers\CompareAsyncTasks.cs" />
    <Compile Include="Timers\Factories\ThreadingTimerTaskFactory.cs" />
    <Compile Include="Timers\IAsyncTaskFactory.cs" />
    <Compile Include="Timers\Factories\TimerTaskFactory.cs" />
    <Compile Include="Timers\Factories\TplTaskFactory.cs" />
    <Compile Include="Transactions\TestUnitOfWork.cs" />
    <Compile Include="Transport\FileSystem\FileSystemTransportFactory.cs" />
    <Compile Include="Transport\FileSystem\FileSystemTransportBasicSendReceive.cs" />
    <Compile Include="Transport\FileSystem\FileSystemTransportMessageExpiration.cs" />
    <Compile Include="Transport\TransportTap.cs" />
    <Compile Include="Exceptions\TestIgnorant.cs" />
    <Compile Include="Extensions\Ponder.cs" />
    <Compile Include="Integration\ManyMessages\InMemoryBusFactory.cs" />
    <Compile Include="Integration\TestEncryptionAndCompressionTogether.cs" />
    <Compile Include="Integration\TestErrorsInPipeline.cs" />
    <Compile Include="Integration\TestHandlerReordering.cs" />
    <Compile Include="Integration\TestMessageDeferral.cs" />
    <Compile Include="Integration\TestPolymorphicDispatch.cs" />
    <Compile Include="Persistence\InMem\InMemorySagaStorageFactory.cs" />
    <Compile Include="Integration\TestAsyncHandler.cs" />
    <Compile Include="Integration\TestConfigurationApi.cs" />
    <Compile Include="Integration\TestRequestReply.cs" />
    <Compile Include="Integration\TestRetry.cs" />
    <Compile Include="Integration\TestSaga.cs" />
    <Compile Include="Persistence\InMem\InMemorySubscriptionStorageFactory.cs" />
    <Compile Include="Persistence\InMem\InMemoryTimeoutManagerFactory.cs" />
    <Compile Include="Pipeline\TestPipelineLogging.cs" />
    <Compile Include="Pipeline\TestPipelineStepInjector.cs" />
    <Compile Include="Serialization\JsonSerializerFactory.cs" />
    <Compile Include="Timers\TestAsyncTask.cs" />
    <Compile Include="Transport\InMem\InMemNetworkTests.cs" />
    <Compile Include="Transport\InMem\TestInMemNetwork.cs" />
    <Compile Include="Pipeline\TestDefaultPipelineInvoker.cs" />
    <Compile Include="Properties\AssemblyInfo.cs" />
<<<<<<< HEAD
    <Compile Include="Transport\SqlServer\SqlTransportTests.cs" />
    <Compile Include="Transport\SqlServer\TestDbConnectionProvider.cs" />
    <Compile Include="Transport\SqlServer\TestSqlServerTransport.cs" />
    <Compile Include="Backoff\BackoffBehaviorIntegrationTest.cs" />
    <Compile Include="Workers\TestClassisDedicatedRebusWorkers.cs" />
    <Compile Include="Workers\TestDefaultSyncBackoffStrategy.cs" />
=======
>>>>>>> e299626a
    <Compile Include="Workers\TestSetNumberOfWorkers.cs" />
    <Compile Include="Workers\ThreadWorkerIntegrationTests.cs" />
  </ItemGroup>
  <ItemGroup>
    <ProjectReference Include="..\Rebus.Tests.Contracts\Rebus.Tests.Contracts.csproj">
      <Project>{F1CFF884-8176-48C2-9D51-E9DAAC8E11FB}</Project>
      <Name>Rebus.Tests.Contracts</Name>
    </ProjectReference>
    <ProjectReference Include="..\Rebus\Rebus.csproj">
      <Project>{7D7B7B36-6298-4E85-9A0E-1B415C5B9D12}</Project>
      <Name>Rebus</Name>
    </ProjectReference>
  </ItemGroup>
  <ItemGroup>
    <None Include="packages.config" />
  </ItemGroup>
  <ItemGroup>
    <Folder Include="Persistence\SqlServer\" />
  </ItemGroup>
  <Import Project="$(MSBuildToolsPath)\Microsoft.CSharp.targets" />
  <!-- To modify your build process, add your task inside one of the targets below and uncomment it. 
       Other similar extension points exist, see Microsoft.Common.targets.
  <Target Name="BeforeBuild">
  </Target>
  <Target Name="AfterBuild">
  </Target>
  -->
</Project><|MERGE_RESOLUTION|>--- conflicted
+++ resolved
@@ -1,218 +1,211 @@
-﻿<?xml version="1.0" encoding="utf-8"?>
-<Project ToolsVersion="12.0" DefaultTargets="Build" xmlns="http://schemas.microsoft.com/developer/msbuild/2003">
-  <Import Project="$(MSBuildExtensionsPath)\$(MSBuildToolsVersion)\Microsoft.Common.props" Condition="Exists('$(MSBuildExtensionsPath)\$(MSBuildToolsVersion)\Microsoft.Common.props')" />
-  <PropertyGroup>
-    <Configuration Condition=" '$(Configuration)' == '' ">Debug</Configuration>
-    <Platform Condition=" '$(Platform)' == '' ">AnyCPU</Platform>
-    <ProjectGuid>{959C65AB-D21A-4582-BC4F-06D1425FF274}</ProjectGuid>
-    <OutputType>Library</OutputType>
-    <AppDesignerFolder>Properties</AppDesignerFolder>
-    <RootNamespace>Rebus.Tests</RootNamespace>
-    <AssemblyName>Rebus.Tests</AssemblyName>
-    <TargetFrameworkVersion>v4.5</TargetFrameworkVersion>
-    <FileAlignment>512</FileAlignment>
-    <TargetFrameworkProfile />
-  </PropertyGroup>
-  <PropertyGroup Condition=" '$(Configuration)|$(Platform)' == 'Debug|AnyCPU' ">
-    <DebugSymbols>true</DebugSymbols>
-    <DebugType>full</DebugType>
-    <Optimize>false</Optimize>
-    <OutputPath>bin\Debug\</OutputPath>
-    <DefineConstants>DEBUG;TRACE</DefineConstants>
-    <ErrorReport>prompt</ErrorReport>
-    <WarningLevel>4</WarningLevel>
-  </PropertyGroup>
-  <PropertyGroup Condition=" '$(Configuration)|$(Platform)' == 'Release|AnyCPU' ">
-    <DebugType>pdbonly</DebugType>
-    <Optimize>true</Optimize>
-    <OutputPath>bin\Release\</OutputPath>
-    <DefineConstants>TRACE</DefineConstants>
-    <ErrorReport>prompt</ErrorReport>
-    <WarningLevel>4</WarningLevel>
-  </PropertyGroup>
-  <ItemGroup>
-    <Reference Include="FluentAssertions, Version=4.13.0.0, Culture=neutral, PublicKeyToken=33f2691a05b67b6a, processorArchitecture=MSIL">
-      <HintPath>..\packages\FluentAssertions.4.13.0\lib\net45\FluentAssertions.dll</HintPath>
-      <Private>True</Private>
-    </Reference>
-    <Reference Include="FluentAssertions.Core, Version=4.13.0.0, Culture=neutral, PublicKeyToken=33f2691a05b67b6a, processorArchitecture=MSIL">
-      <HintPath>..\packages\FluentAssertions.4.13.0\lib\net45\FluentAssertions.Core.dll</HintPath>
-      <Private>True</Private>
-    </Reference>
-    <Reference Include="Newtonsoft.Json, Version=9.0.0.0, Culture=neutral, PublicKeyToken=30ad4fe6b2a6aeed, processorArchitecture=MSIL">
-      <HintPath>..\packages\Newtonsoft.Json.9.0.1\lib\net45\Newtonsoft.Json.dll</HintPath>
-      <Private>True</Private>
-    </Reference>
-    <Reference Include="nunit.framework, Version=3.4.1.0, Culture=neutral, PublicKeyToken=2638cd05610744eb, processorArchitecture=MSIL">
-      <HintPath>..\packages\NUnit.3.4.1\lib\net45\nunit.framework.dll</HintPath>
-      <Private>True</Private>
-    </Reference>
-    <Reference Include="System" />
-    <Reference Include="System.Configuration" />
-    <Reference Include="System.Core" />
-    <Reference Include="System.Messaging" />
-    <Reference Include="System.Xml.Linq" />
-    <Reference Include="Microsoft.CSharp" />
-    <Reference Include="System.Data" />
-    <Reference Include="System.Xml" />
-  </ItemGroup>
-  <ItemGroup>
-    <Compile Include="Activation\BuiltinContainerAdapterFactory.cs" />
-    <Compile Include="Activation\BuiltinHandlerActivatorContainerTests.cs" />
-    <Compile Include="Activation\TestBuiltinHandlerActivator.cs" />
-    <Compile Include="Assumptions\CanDoReflection.cs" />
-    <Compile Include="Assumptions\TestConcurrentDictionary.cs" />
-    <Compile Include="Assumptions\TestReflectInheritance.cs" />
-    <Compile Include="Assumptions\TestString.cs" />
-    <Compile Include="Assumptions\TestTask.cs" />
-    <Compile Include="Auditing\TestMessageAuditing.cs" />
-    <Compile Include="Backoff\TestBackoffBehaviorWhenBusy.cs" />
-    <Compile Include="Backoff\TestCustomizedBackoff.cs" />
-    <Compile Include="Bugs\CustomHeadersAreCloned.cs" />
-    <Compile Include="Bugs\DoesNotDispatchWrongSagaDataType.cs" />
-    <Compile Include="Bugs\DoesNotEnlistInOtherBusTransactionContext.cs" />
-    <Compile Include="Bugs\DoesNotImmediatelyDispatchAsFailedAfterDeferringInSecondLevelRetryHandler.cs" />
-    <Compile Include="Bugs\AutomaticallySetsSagaIdWhenInitiatingWithMessageWithSagaId.cs" />
-    <Compile Include="Bugs\InMemSagaPersisterCorrelation.cs" />
-    <Compile Include="Bugs\OneWayClientMustSetRecipientWhenDeferring.cs" />
-    <Compile Include="DataBus\Zip\ZippingDataBusStorageDecoratorDataBusStorageTest.cs" />
-    <Compile Include="DataBus\Zip\ZippingDataBusStorageDecoratorFactory.cs" />
-    <Compile Include="DataBus\ConfigurationErrorTest.cs" />
-    <Compile Include="DataBus\FileSystem\FileSystemDataBusStorageFactory.cs" />
-    <Compile Include="DataBus\FileSystem\FileSystemDataBusStorageTest.cs" />
-    <Compile Include="DataBus\InMem\InMemDataBusStorageFactory.cs" />
-    <Compile Include="DataBus\InMem\InMemDataStorageTest.cs" />
-    <Compile Include="DataBus\SimpleTest.cs" />
-    <Compile Include="DataBus\TestFileSystemDataBusStorage.cs" />
-    <Compile Include="Encryption\TestCustomEncryption.cs" />
-    <Compile Include="Encryption\TestDisableEncryption.cs" />
-    <Compile Include="Events\TestBusLifetimeEvents.cs" />
-    <Compile Include="Persistence\Filesystem\FilesystemBasicStoreAndRetrieveOperations.cs" />
-    <Compile Include="Persistence\InMem\TestSagaCorrelationInMem.cs" />
-    <Compile Include="Testing\TestDataBusTesting.cs" />
-    <Compile Include="Transport\InMem\InMemTestManyMessages.cs" />
-    <Compile Include="Integration\TestCannotSendFailedMessageWrapper.cs" />
-    <Compile Include="Integration\TestCentralizedInMemSubscriptionStorage.cs" />
-    <Compile Include="Integration\TestCorrelationIdFlow.cs" />
-    <Compile Include="Integration\TestCustomErrorHandler.cs" />
-    <Compile Include="Integration\TestErrorOnReceive.cs" />
-    <Compile Include="Integration\TestImprovedInjectionistExceptions.cs" />
-    <Compile Include="Integration\TestSagasAndPolymorphicCorrelation.cs" />
-    <Compile Include="Categories.cs" />
-    <Compile Include="Compression\TestCompressionIntegration.cs" />
-    <Compile Include="Compression\TestZipper.cs" />
-    <Compile Include="Encryption\TestEncryption.cs" />
-    <Compile Include="Encryption\TestEncryptor.cs" />
-    <Compile Include="Integration\TestAutoHeaders.cs" />
-    <Compile Include="Integration\TestCustomizedBackoffTime.cs" />
-    <Compile Include="Integration\TestEncryptionAndCompressionConfigurationOrder.cs" />
-    <Compile Include="Integration\TestIdempotentSagas.cs" />
-    <Compile Include="Integration\TestMessageDeferralAndRequestReply.cs" />
-    <Compile Include="Integration\TestRetryExceptionCustomization.cs" />
-    <Compile Include="Integration\TestSagaAutomaticCorrelationIdOnInit.cs" />
-    <Compile Include="Integration\TestSagaIsNew.cs" />
-    <Compile Include="Bugs\InheritedMessageCanInitiateSagaToo.cs" />
-    <Compile Include="Integration\TestSecondLevelRetries.cs" />
-    <Compile Include="Integration\TestShutdownWithPendingTasks.cs" />
-    <Compile Include="Integration\TestSlowContinuations.cs" />
-    <Compile Include="Integration\TestStartingAgainAndAgain.cs" />
-    <Compile Include="Integration\TestTypeBasedRouting.cs" />
-    <Compile Include="Integration\TestTypeHeader.cs" />
-    <Compile Include="Integration\TestWorkerAndParallelismConfiguration.cs" />
-    <Compile Include="Profiling\TestDispatchPerformance.cs" />
-    <Compile Include="Persistence\Filesystem\FilesystemSagaStorageBasicLoadAndSaveAndFindOperations.cs" />
-    <Compile Include="Persistence\Filesystem\FilesystemSagaStorageConcurrencyHandling.cs" />
-    <Compile Include="Persistence\Filesystem\FilesystemSagaStorageFactory.cs" />
-    <Compile Include="Persistence\Filesystem\FilesystemSagaStorageSagaIntegrationTests.cs" />
-    <Compile Include="Persistence\Filesystem\FilesystemTimeoutManagerFactory.cs" />
-    <Compile Include="Persistence\Filesystem\JsonFileSubscriptionStorageBasicSubscriptionOperations.cs" />
-    <Compile Include="Persistence\Filesystem\JsonFileSubscriptionStorageFactory.cs" />
-    <Compile Include="Pipeline\TestAbortMessagePipeline.cs" />
-    <Compile Include="Pipeline\TestOrdinaryLogLevels.cs" />
-    <Compile Include="Pipeline\TestPipelineStepConcatenator.cs" />
-    <Compile Include="Profiling\TestProfiler.cs" />
-    <Compile Include="Routing\TestTransportMessageOperations.cs" />
-    <Compile Include="Routing\TestHeaderBasedRouting.cs" />
-    <Compile Include="Routing\TestTypeBasedRouter.cs" />
-    <Compile Include="Sagas\TestConflictResolution.cs" />
-    <Compile Include="Sagas\TestIdCorrelation\DefaultSagaData.cs" />
-    <Compile Include="Sagas\TestIdCorrelation\Scenario1.cs" />
-    <Compile Include="Sagas\TestMarkAsUnchanged.cs" />
-    <Compile Include="Sagas\TestMarkAsComplete.cs" />
-    <Compile Include="Serialization\JsonSerializerTests.cs" />
-    <Compile Include="Testing\TestFakeBus.cs" />
-    <Compile Include="Testing\TestSagaFixture.cs" />
-    <Compile Include="Threading\TestParallelOperationsManager.cs" />
-    <Compile Include="Timeouts\TestExternalTimeoutManager.cs" />
-    <Compile Include="Timeouts\TestInternalTimeoutManager.cs" />
-    <Compile Include="Timers\CompareAsyncTasks.cs" />
-    <Compile Include="Timers\Factories\ThreadingTimerTaskFactory.cs" />
-    <Compile Include="Timers\IAsyncTaskFactory.cs" />
-    <Compile Include="Timers\Factories\TimerTaskFactory.cs" />
-    <Compile Include="Timers\Factories\TplTaskFactory.cs" />
-    <Compile Include="Transactions\TestUnitOfWork.cs" />
-    <Compile Include="Transport\FileSystem\FileSystemTransportFactory.cs" />
-    <Compile Include="Transport\FileSystem\FileSystemTransportBasicSendReceive.cs" />
-    <Compile Include="Transport\FileSystem\FileSystemTransportMessageExpiration.cs" />
-    <Compile Include="Transport\TransportTap.cs" />
-    <Compile Include="Exceptions\TestIgnorant.cs" />
-    <Compile Include="Extensions\Ponder.cs" />
-    <Compile Include="Integration\ManyMessages\InMemoryBusFactory.cs" />
-    <Compile Include="Integration\TestEncryptionAndCompressionTogether.cs" />
-    <Compile Include="Integration\TestErrorsInPipeline.cs" />
-    <Compile Include="Integration\TestHandlerReordering.cs" />
-    <Compile Include="Integration\TestMessageDeferral.cs" />
-    <Compile Include="Integration\TestPolymorphicDispatch.cs" />
-    <Compile Include="Persistence\InMem\InMemorySagaStorageFactory.cs" />
-    <Compile Include="Integration\TestAsyncHandler.cs" />
-    <Compile Include="Integration\TestConfigurationApi.cs" />
-    <Compile Include="Integration\TestRequestReply.cs" />
-    <Compile Include="Integration\TestRetry.cs" />
-    <Compile Include="Integration\TestSaga.cs" />
-    <Compile Include="Persistence\InMem\InMemorySubscriptionStorageFactory.cs" />
-    <Compile Include="Persistence\InMem\InMemoryTimeoutManagerFactory.cs" />
-    <Compile Include="Pipeline\TestPipelineLogging.cs" />
-    <Compile Include="Pipeline\TestPipelineStepInjector.cs" />
-    <Compile Include="Serialization\JsonSerializerFactory.cs" />
-    <Compile Include="Timers\TestAsyncTask.cs" />
-    <Compile Include="Transport\InMem\InMemNetworkTests.cs" />
-    <Compile Include="Transport\InMem\TestInMemNetwork.cs" />
-    <Compile Include="Pipeline\TestDefaultPipelineInvoker.cs" />
-    <Compile Include="Properties\AssemblyInfo.cs" />
-<<<<<<< HEAD
-    <Compile Include="Transport\SqlServer\SqlTransportTests.cs" />
-    <Compile Include="Transport\SqlServer\TestDbConnectionProvider.cs" />
-    <Compile Include="Transport\SqlServer\TestSqlServerTransport.cs" />
-    <Compile Include="Backoff\BackoffBehaviorIntegrationTest.cs" />
-    <Compile Include="Workers\TestClassisDedicatedRebusWorkers.cs" />
-    <Compile Include="Workers\TestDefaultSyncBackoffStrategy.cs" />
-=======
->>>>>>> e299626a
-    <Compile Include="Workers\TestSetNumberOfWorkers.cs" />
-    <Compile Include="Workers\ThreadWorkerIntegrationTests.cs" />
-  </ItemGroup>
-  <ItemGroup>
-    <ProjectReference Include="..\Rebus.Tests.Contracts\Rebus.Tests.Contracts.csproj">
-      <Project>{F1CFF884-8176-48C2-9D51-E9DAAC8E11FB}</Project>
-      <Name>Rebus.Tests.Contracts</Name>
-    </ProjectReference>
-    <ProjectReference Include="..\Rebus\Rebus.csproj">
-      <Project>{7D7B7B36-6298-4E85-9A0E-1B415C5B9D12}</Project>
-      <Name>Rebus</Name>
-    </ProjectReference>
-  </ItemGroup>
-  <ItemGroup>
-    <None Include="packages.config" />
-  </ItemGroup>
-  <ItemGroup>
-    <Folder Include="Persistence\SqlServer\" />
-  </ItemGroup>
-  <Import Project="$(MSBuildToolsPath)\Microsoft.CSharp.targets" />
-  <!-- To modify your build process, add your task inside one of the targets below and uncomment it. 
-       Other similar extension points exist, see Microsoft.Common.targets.
-  <Target Name="BeforeBuild">
-  </Target>
-  <Target Name="AfterBuild">
-  </Target>
-  -->
+﻿<?xml version="1.0" encoding="utf-8"?>
+<Project ToolsVersion="12.0" DefaultTargets="Build" xmlns="http://schemas.microsoft.com/developer/msbuild/2003">
+  <Import Project="$(MSBuildExtensionsPath)\$(MSBuildToolsVersion)\Microsoft.Common.props" Condition="Exists('$(MSBuildExtensionsPath)\$(MSBuildToolsVersion)\Microsoft.Common.props')" />
+  <PropertyGroup>
+    <Configuration Condition=" '$(Configuration)' == '' ">Debug</Configuration>
+    <Platform Condition=" '$(Platform)' == '' ">AnyCPU</Platform>
+    <ProjectGuid>{959C65AB-D21A-4582-BC4F-06D1425FF274}</ProjectGuid>
+    <OutputType>Library</OutputType>
+    <AppDesignerFolder>Properties</AppDesignerFolder>
+    <RootNamespace>Rebus.Tests</RootNamespace>
+    <AssemblyName>Rebus.Tests</AssemblyName>
+    <TargetFrameworkVersion>v4.5</TargetFrameworkVersion>
+    <FileAlignment>512</FileAlignment>
+    <TargetFrameworkProfile />
+  </PropertyGroup>
+  <PropertyGroup Condition=" '$(Configuration)|$(Platform)' == 'Debug|AnyCPU' ">
+    <DebugSymbols>true</DebugSymbols>
+    <DebugType>full</DebugType>
+    <Optimize>false</Optimize>
+    <OutputPath>bin\Debug\</OutputPath>
+    <DefineConstants>DEBUG;TRACE</DefineConstants>
+    <ErrorReport>prompt</ErrorReport>
+    <WarningLevel>4</WarningLevel>
+  </PropertyGroup>
+  <PropertyGroup Condition=" '$(Configuration)|$(Platform)' == 'Release|AnyCPU' ">
+    <DebugType>pdbonly</DebugType>
+    <Optimize>true</Optimize>
+    <OutputPath>bin\Release\</OutputPath>
+    <DefineConstants>TRACE</DefineConstants>
+    <ErrorReport>prompt</ErrorReport>
+    <WarningLevel>4</WarningLevel>
+  </PropertyGroup>
+  <ItemGroup>
+    <Reference Include="FluentAssertions, Version=4.13.0.0, Culture=neutral, PublicKeyToken=33f2691a05b67b6a, processorArchitecture=MSIL">
+      <HintPath>..\packages\FluentAssertions.4.13.0\lib\net45\FluentAssertions.dll</HintPath>
+      <Private>True</Private>
+    </Reference>
+    <Reference Include="FluentAssertions.Core, Version=4.13.0.0, Culture=neutral, PublicKeyToken=33f2691a05b67b6a, processorArchitecture=MSIL">
+      <HintPath>..\packages\FluentAssertions.4.13.0\lib\net45\FluentAssertions.Core.dll</HintPath>
+      <Private>True</Private>
+    </Reference>
+    <Reference Include="Newtonsoft.Json, Version=9.0.0.0, Culture=neutral, PublicKeyToken=30ad4fe6b2a6aeed, processorArchitecture=MSIL">
+      <HintPath>..\packages\Newtonsoft.Json.9.0.1\lib\net45\Newtonsoft.Json.dll</HintPath>
+      <Private>True</Private>
+    </Reference>
+    <Reference Include="nunit.framework, Version=3.4.1.0, Culture=neutral, PublicKeyToken=2638cd05610744eb, processorArchitecture=MSIL">
+      <HintPath>..\packages\NUnit.3.4.1\lib\net45\nunit.framework.dll</HintPath>
+      <Private>True</Private>
+    </Reference>
+    <Reference Include="System" />
+    <Reference Include="System.Configuration" />
+    <Reference Include="System.Core" />
+    <Reference Include="System.Messaging" />
+    <Reference Include="System.Xml.Linq" />
+    <Reference Include="Microsoft.CSharp" />
+    <Reference Include="System.Data" />
+    <Reference Include="System.Xml" />
+  </ItemGroup>
+  <ItemGroup>
+    <Compile Include="Activation\BuiltinContainerAdapterFactory.cs" />
+    <Compile Include="Activation\BuiltinHandlerActivatorContainerTests.cs" />
+    <Compile Include="Activation\TestBuiltinHandlerActivator.cs" />
+    <Compile Include="Assumptions\CanDoReflection.cs" />
+    <Compile Include="Assumptions\TestConcurrentDictionary.cs" />
+    <Compile Include="Assumptions\TestReflectInheritance.cs" />
+    <Compile Include="Assumptions\TestString.cs" />
+    <Compile Include="Assumptions\TestTask.cs" />
+    <Compile Include="Auditing\TestMessageAuditing.cs" />
+    <Compile Include="Backoff\TestBackoffBehaviorWhenBusy.cs" />
+    <Compile Include="Backoff\TestCustomizedBackoff.cs" />
+    <Compile Include="Bugs\CustomHeadersAreCloned.cs" />
+    <Compile Include="Bugs\DoesNotDispatchWrongSagaDataType.cs" />
+    <Compile Include="Bugs\DoesNotEnlistInOtherBusTransactionContext.cs" />
+    <Compile Include="Bugs\DoesNotImmediatelyDispatchAsFailedAfterDeferringInSecondLevelRetryHandler.cs" />
+    <Compile Include="Bugs\AutomaticallySetsSagaIdWhenInitiatingWithMessageWithSagaId.cs" />
+    <Compile Include="Bugs\InMemSagaPersisterCorrelation.cs" />
+    <Compile Include="Bugs\OneWayClientMustSetRecipientWhenDeferring.cs" />
+    <Compile Include="DataBus\Zip\ZippingDataBusStorageDecoratorDataBusStorageTest.cs" />
+    <Compile Include="DataBus\Zip\ZippingDataBusStorageDecoratorFactory.cs" />
+    <Compile Include="DataBus\ConfigurationErrorTest.cs" />
+    <Compile Include="DataBus\FileSystem\FileSystemDataBusStorageFactory.cs" />
+    <Compile Include="DataBus\FileSystem\FileSystemDataBusStorageTest.cs" />
+    <Compile Include="DataBus\InMem\InMemDataBusStorageFactory.cs" />
+    <Compile Include="DataBus\InMem\InMemDataStorageTest.cs" />
+    <Compile Include="DataBus\SimpleTest.cs" />
+    <Compile Include="DataBus\TestFileSystemDataBusStorage.cs" />
+    <Compile Include="Encryption\TestCustomEncryption.cs" />
+    <Compile Include="Encryption\TestDisableEncryption.cs" />
+    <Compile Include="Events\TestBusLifetimeEvents.cs" />
+    <Compile Include="Persistence\Filesystem\FilesystemBasicStoreAndRetrieveOperations.cs" />
+    <Compile Include="Persistence\InMem\TestSagaCorrelationInMem.cs" />
+    <Compile Include="Testing\TestDataBusTesting.cs" />
+    <Compile Include="Transport\InMem\InMemTestManyMessages.cs" />
+    <Compile Include="Integration\TestCannotSendFailedMessageWrapper.cs" />
+    <Compile Include="Integration\TestCentralizedInMemSubscriptionStorage.cs" />
+    <Compile Include="Integration\TestCorrelationIdFlow.cs" />
+    <Compile Include="Integration\TestCustomErrorHandler.cs" />
+    <Compile Include="Integration\TestErrorOnReceive.cs" />
+    <Compile Include="Integration\TestImprovedInjectionistExceptions.cs" />
+    <Compile Include="Integration\TestSagasAndPolymorphicCorrelation.cs" />
+    <Compile Include="Categories.cs" />
+    <Compile Include="Compression\TestCompressionIntegration.cs" />
+    <Compile Include="Compression\TestZipper.cs" />
+    <Compile Include="Encryption\TestEncryption.cs" />
+    <Compile Include="Encryption\TestEncryptor.cs" />
+    <Compile Include="Integration\TestAutoHeaders.cs" />
+    <Compile Include="Integration\TestCustomizedBackoffTime.cs" />
+    <Compile Include="Integration\TestEncryptionAndCompressionConfigurationOrder.cs" />
+    <Compile Include="Integration\TestIdempotentSagas.cs" />
+    <Compile Include="Integration\TestMessageDeferralAndRequestReply.cs" />
+    <Compile Include="Integration\TestRetryExceptionCustomization.cs" />
+    <Compile Include="Integration\TestSagaAutomaticCorrelationIdOnInit.cs" />
+    <Compile Include="Integration\TestSagaIsNew.cs" />
+    <Compile Include="Bugs\InheritedMessageCanInitiateSagaToo.cs" />
+    <Compile Include="Integration\TestSecondLevelRetries.cs" />
+    <Compile Include="Integration\TestShutdownWithPendingTasks.cs" />
+    <Compile Include="Integration\TestSlowContinuations.cs" />
+    <Compile Include="Integration\TestStartingAgainAndAgain.cs" />
+    <Compile Include="Integration\TestTypeBasedRouting.cs" />
+    <Compile Include="Integration\TestTypeHeader.cs" />
+    <Compile Include="Integration\TestWorkerAndParallelismConfiguration.cs" />
+    <Compile Include="Profiling\TestDispatchPerformance.cs" />
+    <Compile Include="Persistence\Filesystem\FilesystemSagaStorageBasicLoadAndSaveAndFindOperations.cs" />
+    <Compile Include="Persistence\Filesystem\FilesystemSagaStorageConcurrencyHandling.cs" />
+    <Compile Include="Persistence\Filesystem\FilesystemSagaStorageFactory.cs" />
+    <Compile Include="Persistence\Filesystem\FilesystemSagaStorageSagaIntegrationTests.cs" />
+    <Compile Include="Persistence\Filesystem\FilesystemTimeoutManagerFactory.cs" />
+    <Compile Include="Persistence\Filesystem\JsonFileSubscriptionStorageBasicSubscriptionOperations.cs" />
+    <Compile Include="Persistence\Filesystem\JsonFileSubscriptionStorageFactory.cs" />
+    <Compile Include="Pipeline\TestAbortMessagePipeline.cs" />
+    <Compile Include="Pipeline\TestOrdinaryLogLevels.cs" />
+    <Compile Include="Pipeline\TestPipelineStepConcatenator.cs" />
+    <Compile Include="Profiling\TestProfiler.cs" />
+    <Compile Include="Routing\TestTransportMessageOperations.cs" />
+    <Compile Include="Routing\TestHeaderBasedRouting.cs" />
+    <Compile Include="Routing\TestTypeBasedRouter.cs" />
+    <Compile Include="Sagas\TestConflictResolution.cs" />
+    <Compile Include="Sagas\TestIdCorrelation\DefaultSagaData.cs" />
+    <Compile Include="Sagas\TestIdCorrelation\Scenario1.cs" />
+    <Compile Include="Sagas\TestMarkAsUnchanged.cs" />
+    <Compile Include="Sagas\TestMarkAsComplete.cs" />
+    <Compile Include="Serialization\JsonSerializerTests.cs" />
+    <Compile Include="Testing\TestFakeBus.cs" />
+    <Compile Include="Testing\TestSagaFixture.cs" />
+    <Compile Include="Threading\TestParallelOperationsManager.cs" />
+    <Compile Include="Timeouts\TestExternalTimeoutManager.cs" />
+    <Compile Include="Timeouts\TestInternalTimeoutManager.cs" />
+    <Compile Include="Timers\CompareAsyncTasks.cs" />
+    <Compile Include="Timers\Factories\ThreadingTimerTaskFactory.cs" />
+    <Compile Include="Timers\IAsyncTaskFactory.cs" />
+    <Compile Include="Timers\Factories\TimerTaskFactory.cs" />
+    <Compile Include="Timers\Factories\TplTaskFactory.cs" />
+    <Compile Include="Transactions\TestUnitOfWork.cs" />
+    <Compile Include="Transport\FileSystem\FileSystemTransportFactory.cs" />
+    <Compile Include="Transport\FileSystem\FileSystemTransportBasicSendReceive.cs" />
+    <Compile Include="Transport\FileSystem\FileSystemTransportMessageExpiration.cs" />
+    <Compile Include="Transport\TransportTap.cs" />
+    <Compile Include="Exceptions\TestIgnorant.cs" />
+    <Compile Include="Extensions\Ponder.cs" />
+    <Compile Include="Integration\ManyMessages\InMemoryBusFactory.cs" />
+    <Compile Include="Integration\TestEncryptionAndCompressionTogether.cs" />
+    <Compile Include="Integration\TestErrorsInPipeline.cs" />
+    <Compile Include="Integration\TestHandlerReordering.cs" />
+    <Compile Include="Integration\TestMessageDeferral.cs" />
+    <Compile Include="Integration\TestPolymorphicDispatch.cs" />
+    <Compile Include="Persistence\InMem\InMemorySagaStorageFactory.cs" />
+    <Compile Include="Integration\TestAsyncHandler.cs" />
+    <Compile Include="Integration\TestConfigurationApi.cs" />
+    <Compile Include="Integration\TestRequestReply.cs" />
+    <Compile Include="Integration\TestRetry.cs" />
+    <Compile Include="Integration\TestSaga.cs" />
+    <Compile Include="Persistence\InMem\InMemorySubscriptionStorageFactory.cs" />
+    <Compile Include="Persistence\InMem\InMemoryTimeoutManagerFactory.cs" />
+    <Compile Include="Pipeline\TestPipelineLogging.cs" />
+    <Compile Include="Pipeline\TestPipelineStepInjector.cs" />
+    <Compile Include="Serialization\JsonSerializerFactory.cs" />
+    <Compile Include="Timers\TestAsyncTask.cs" />
+    <Compile Include="Transport\InMem\InMemNetworkTests.cs" />
+    <Compile Include="Transport\InMem\TestInMemNetwork.cs" />
+    <Compile Include="Pipeline\TestDefaultPipelineInvoker.cs" />
+    <Compile Include="Properties\AssemblyInfo.cs" />
+    <Compile Include="Backoff\BackoffBehaviorIntegrationTest.cs" />
+    <Compile Include="Workers\TestDefaultSyncBackoffStrategy.cs" />
+    <Compile Include="Workers\TestSetNumberOfWorkers.cs" />
+    <Compile Include="Workers\ThreadWorkerIntegrationTests.cs" />
+  </ItemGroup>
+  <ItemGroup>
+    <ProjectReference Include="..\Rebus.Tests.Contracts\Rebus.Tests.Contracts.csproj">
+      <Project>{F1CFF884-8176-48C2-9D51-E9DAAC8E11FB}</Project>
+      <Name>Rebus.Tests.Contracts</Name>
+    </ProjectReference>
+    <ProjectReference Include="..\Rebus\Rebus.csproj">
+      <Project>{7D7B7B36-6298-4E85-9A0E-1B415C5B9D12}</Project>
+      <Name>Rebus</Name>
+    </ProjectReference>
+  </ItemGroup>
+  <ItemGroup>
+    <None Include="packages.config" />
+  </ItemGroup>
+  <ItemGroup>
+    <Folder Include="Persistence\SqlServer\" />
+  </ItemGroup>
+  <Import Project="$(MSBuildToolsPath)\Microsoft.CSharp.targets" />
+  <!-- To modify your build process, add your task inside one of the targets below and uncomment it. 
+       Other similar extension points exist, see Microsoft.Common.targets.
+  <Target Name="BeforeBuild">
+  </Target>
+  <Target Name="AfterBuild">
+  </Target>
+  -->
 </Project>