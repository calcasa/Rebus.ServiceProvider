--- conflicted
+++ resolved
@@ -1,36 +1,35 @@
-using System;
-
-namespace Rebus.Messages
-{
-    /// <summary>
-    /// Requests a delayed reply from the Timeout Service. Upon receiving
-    /// this message, the Timeout Service will calculate the UTC time of when the timeout
-    /// should expire, wait, and then reply with a <see cref="TimeoutReply"/>.,
-    /// </summary>
-    public class TimeoutRequest : IRebusControlMessage
-    {
-        /// <summary>
-        /// For how long should the reply be delayed?
-        /// </summary>
-        public TimeSpan Timeout { get; set; }
-
-        /// <summary>
-        /// Allows for specifying a correlation ID that the Timeout Service will
-        /// return with the <see cref="TimeoutReply"/>.
-        /// </summary>
-        public string CorrelationId { get; set; }
-
-        /// <summary>
-<<<<<<< HEAD
-        /// Allows for specifying the ID for the saga requesting the timeout.
-        /// The ID will be returned with the <see cref="TimeoutReply"/>.
-        /// </summary>
-        public Guid SagaId { get; set; }
-=======
-        /// Allows for additional data to be passed along with the timeout. If you really really want,
-        /// you COULD use this field to pass a serialized object.
-        /// </summary>
-        public string CustomData { get; set; }
->>>>>>> 0ca7f933
-    }
+using System;
+
+namespace Rebus.Messages
+{
+    /// <summary>
+    /// Requests a delayed reply from the Timeout Service. Upon receiving
+    /// this message, the Timeout Service will calculate the UTC time of when the timeout
+    /// should expire, wait, and then reply with a <see cref="TimeoutReply"/>.,
+    /// </summary>
+    public class TimeoutRequest : IRebusControlMessage
+    {
+        /// <summary>
+        /// For how long should the reply be delayed?
+        /// </summary>
+        public TimeSpan Timeout { get; set; }
+
+        /// <summary>
+        /// Allows for specifying a correlation ID that the Timeout Service will
+        /// return with the <see cref="TimeoutReply"/>.
+        /// </summary>
+        public string CorrelationId { get; set; }
+
+        /// <summary>
+        /// Allows for additional data to be passed along with the timeout. If you really really want,
+        /// you COULD use this field to pass a serialized object.
+        /// </summary>
+        public string CustomData { get; set; }
+        
+        /// <summary>
+        /// Allows for specifying the ID for the saga requesting the timeout.
+        /// The ID will be returned with the <see cref="TimeoutReply"/>.
+        /// </summary>
+        public Guid SagaId { get; set; }       
+    }
 }